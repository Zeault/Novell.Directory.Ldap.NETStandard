--- conflicted
+++ resolved
@@ -20,21 +20,7 @@
 * OUT OF OR IN CONNECTION WITH THE SOFTWARE OR THE USE OR OTHER DEALINGS IN THE
 * SOFTWARE.
 *******************************************************************************/
-<<<<<<< HEAD
 
-//
-// Novell.Directory.Ldap.Controls.LdapSortResponse.cs
-//
-// Author:
-//   Sunil Kumar (Sunilk@novell.com)
-//
-// (C) 2003 Novell, Inc (http://www.novell.com)
-//
-
-using System.IO;
-=======
-
->>>>>>> e31d7667
 using Novell.Directory.Ldap.Asn1;
 using System.IO;
 
@@ -135,4 +121,4 @@
         /// <summary> Returns the result code from the sort.</summary>
         public virtual int ResultCode { get; }
     }
-}
+}