﻿<Project Sdk="Microsoft.NET.Sdk">
  <PropertyGroup>
    <Description>
<<<<<<< HEAD
    LDAP client library supported on the .NET Standard - minimum required is 1.3 - compatible .NET platforms: .NET Core &gt;= 1.0, .NET Framework &gt;= 4.6, Universal Windows Platform, Xamarin. Works with any LDAP server (including Microsoft Active Directory - AD)
    </Description>
    <Summary>.NET Standard LDAP client library</Summary>
    <VersionPrefix>4.0.0-alpha1</VersionPrefix>
=======
    LDAP client library - .NET Standard 1.3/2.0/2.1 and .NET5 - compatible .NET platforms: .NET5, .NET Core >= 1.0, .NET Framework >= 4.6, Universal Windows Platform, Xamarin. Works with any LDAP server (including Microsoft Active Directory - AD)
    </Description>
    <Summary>.NET Standard LDAP client library</Summary>
    <VersionPrefix>3.4.0</VersionPrefix>
>>>>>>> 32faf6f7
    <Authors>Novell;dsbenghe</Authors>
    <TargetFrameworks>netstandard1.3;netstandard2.0;netstandard2.1;net5</TargetFrameworks>
    <GenerateDocumentationFile>true</GenerateDocumentationFile>
    <AssemblyName>Novell.Directory.Ldap.NETStandard</AssemblyName>
    <PackageId>Novell.Directory.Ldap.NETStandard</PackageId>
    <PackageTags>LDAP;Microsoft Active Directory;AD;.NET Standard;.NET Core;C#</PackageTags>
    <PackageProjectUrl>https://github.com/dsbenghe/Novell.Directory.Ldap.NETStandard</PackageProjectUrl>
    <PackageLicenseExpression>MIT</PackageLicenseExpression>
    <GenerateAssemblyTitleAttribute>false</GenerateAssemblyTitleAttribute>
    <GenerateAssemblyDescriptionAttribute>false</GenerateAssemblyDescriptionAttribute>
    <GenerateAssemblyConfigurationAttribute>false</GenerateAssemblyConfigurationAttribute>
    <GenerateAssemblyCompanyAttribute>false</GenerateAssemblyCompanyAttribute>
    <GenerateAssemblyProductAttribute>false</GenerateAssemblyProductAttribute>
    <GenerateAssemblyCopyrightAttribute>false</GenerateAssemblyCopyrightAttribute>
    <GenerateAssemblyVersionAttribute>false</GenerateAssemblyVersionAttribute>
    <GeneratePackageOnBuild>true</GeneratePackageOnBuild>
    <RootNamespace>Novell.Directory.Ldap</RootNamespace>
  </PropertyGroup>
  <PropertyGroup>
    <NoWarn>1701;1702;1705;CS1570;CS1571;CS1572;CS1573;CS1591;CS0419</NoWarn>
  </PropertyGroup>
  <PropertyGroup>
    <CodeAnalysisRuleSet>Novell.Directory.Ldap.NETStandard.ruleset</CodeAnalysisRuleSet>
    <SignAssembly>true</SignAssembly>
    <AssemblyOriginatorKeyFile>sign.snk</AssemblyOriginatorKeyFile>
  </PropertyGroup>

  <ItemGroup Condition="'$(TargetFramework)' == 'netstandard1.3'">
    <Compile Update="ExtensionMethods.*.cs">
      <DependentUpon>ExtensionMethods.cs</DependentUpon>
    </Compile>
  </ItemGroup>

  <ItemGroup Condition="'$(TargetFramework)' == 'netstandard1.3'">
    <PackageReference Include="Microsoft.Extensions.Logging.Abstractions" Version="1.1.2" />
    <PackageReference Include="System.Collections.NonGeneric" Version="4.3.0" />
    <PackageReference Include="System.Net.NameResolution" Version="4.3.0" />
    <PackageReference Include="System.Net.Requests" Version="4.3.0" />
    <PackageReference Include="System.Net.Security" Version="4.3.2" />
    <PackageReference Include="System.Reflection.TypeExtensions" Version="4.5.0" />
    <PackageReference Include="System.Threading.Thread" Version="4.3.0" />
  </ItemGroup>

  <ItemGroup Condition="'$(TargetFramework)' == 'netstandard2.0'">
    <PackageReference Include="Microsoft.Extensions.Logging.Abstractions" Version="2.2.0" />
  </ItemGroup>

  <ItemGroup Condition="'$(TargetFramework)' == 'netstandard2.1'">
    <PackageReference Include="Microsoft.Extensions.Logging.Abstractions" Version="3.1.7" />
  </ItemGroup>

<<<<<<< HEAD
  <ItemGroup>
    <PackageReference Include="AsyncFixer" Version="1.1.6">
      <PrivateAssets>all</PrivateAssets>
      <IncludeAssets>runtime; build; native; contentfiles; analyzers; buildtransitive</IncludeAssets>
    </PackageReference>
    <!--
    <PackageReference Include="Roslynator.Analyzers" Version="2.3.0">
      <PrivateAssets>all</PrivateAssets>
      <IncludeAssets>runtime; build; native; contentfiles; analyzers; buildtransitive</IncludeAssets>
    </PackageReference>
    <PackageReference Include="SonarAnalyzer.CSharp" Version="8.7.0.17535">
      <PrivateAssets>all</PrivateAssets>
      <IncludeAssets>runtime; build; native; contentfiles; analyzers; buildtransitive</IncludeAssets>
    </PackageReference>
    -->
=======
  <ItemGroup Condition="'$(TargetFramework)' == 'net5'">
    <PackageReference Include="Microsoft.Extensions.Logging.Abstractions" Version="5.0.0" />
>>>>>>> 32faf6f7
  </ItemGroup>

</Project><|MERGE_RESOLUTION|>--- conflicted
+++ resolved
@@ -1,17 +1,10 @@
 ﻿<Project Sdk="Microsoft.NET.Sdk">
   <PropertyGroup>
     <Description>
-<<<<<<< HEAD
-    LDAP client library supported on the .NET Standard - minimum required is 1.3 - compatible .NET platforms: .NET Core &gt;= 1.0, .NET Framework &gt;= 4.6, Universal Windows Platform, Xamarin. Works with any LDAP server (including Microsoft Active Directory - AD)
+    LDAP client library - .NET Standard 1.3/2.0/2.1 and .NET5 - compatible .NET platforms: .NET5, .NET Core >= 1.0, .NET Framework >= 4.6, Universal Windows Platform, Xamarin. Works with any LDAP server (including Microsoft Active Directory - AD)
     </Description>
     <Summary>.NET Standard LDAP client library</Summary>
     <VersionPrefix>4.0.0-alpha1</VersionPrefix>
-=======
-    LDAP client library - .NET Standard 1.3/2.0/2.1 and .NET5 - compatible .NET platforms: .NET5, .NET Core >= 1.0, .NET Framework >= 4.6, Universal Windows Platform, Xamarin. Works with any LDAP server (including Microsoft Active Directory - AD)
-    </Description>
-    <Summary>.NET Standard LDAP client library</Summary>
-    <VersionPrefix>3.4.0</VersionPrefix>
->>>>>>> 32faf6f7
     <Authors>Novell;dsbenghe</Authors>
     <TargetFrameworks>netstandard1.3;netstandard2.0;netstandard2.1;net5</TargetFrameworks>
     <GenerateDocumentationFile>true</GenerateDocumentationFile>
@@ -63,7 +56,10 @@
     <PackageReference Include="Microsoft.Extensions.Logging.Abstractions" Version="3.1.7" />
   </ItemGroup>
 
-<<<<<<< HEAD
+  <ItemGroup Condition="'$(TargetFramework)' == 'net5'">
+    <PackageReference Include="Microsoft.Extensions.Logging.Abstractions" Version="5.0.0" />
+  </ItemGroup>
+  
   <ItemGroup>
     <PackageReference Include="AsyncFixer" Version="1.1.6">
       <PrivateAssets>all</PrivateAssets>
@@ -79,10 +75,6 @@
       <IncludeAssets>runtime; build; native; contentfiles; analyzers; buildtransitive</IncludeAssets>
     </PackageReference>
     -->
-=======
-  <ItemGroup Condition="'$(TargetFramework)' == 'net5'">
-    <PackageReference Include="Microsoft.Extensions.Logging.Abstractions" Version="5.0.0" />
->>>>>>> 32faf6f7
   </ItemGroup>
 
 </Project>