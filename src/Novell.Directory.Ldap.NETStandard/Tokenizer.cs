--- conflicted
+++ resolved
@@ -1,192 +1,188 @@
-﻿using System;
-using System.Collections;
-using System.Collections.Generic;
-
-namespace Novell.Directory.Ldap
-{
-    /// <summary>
-    ///     The class performs token processing from strings.
-    /// </summary>
-    public class Tokenizer
-    {
-        private readonly bool _returnDelims;
-
-        // The tokenizer uses the default delimiter set: the space character, the tab character, the newline character, and the carriage-return character
-        private string _delimiters = " \t\n\r";
-
-        // Element list identified
-        private List<object> _elements;
-
-        // Source string to use
-        private string _source;
-
-        /// <summary>
-        ///     Initializes a new class instance with a specified string to process.
-        /// </summary>
-        /// <param name="source">String to tokenize.</param>
-        public Tokenizer(string source)
-        {
-            _elements = new List<object>();
-            _elements.AddRange(source.Split(_delimiters.ToCharArray()));
-            RemoveEmptyStrings();
-            _source = source;
-        }
-
-        /// <summary>
-        ///     Initializes a new class instance with a specified string to process
-        ///     and the specified token delimiters to use.
-        /// </summary>
-        /// <param name="source">String to tokenize.</param>
-        /// <param name="delimiters">String containing the delimiters.</param>
-        public Tokenizer(string source, string delimiters)
-        {
-            _elements = new List<object>();
-            _delimiters = delimiters;
-            _elements.AddRange(source.Split(_delimiters.ToCharArray()));
-            RemoveEmptyStrings();
-            _source = source;
-        }
-
-        public Tokenizer(string source, string delimiters, bool retDel)
-        {
-            _elements = new List<object>();
-            _delimiters = delimiters;
-            _source = source;
-            _returnDelims = retDel;
-            if (_returnDelims)
-            {
-                Tokenize();
-            }
-            else
-            {
-                _elements.AddRange(source.Split(_delimiters.ToCharArray()));
-            }
-
-            RemoveEmptyStrings();
-        }
-
-        /// <summary>
-        ///     Current token count for the source string.
-        /// </summary>
-        public int Count => _elements.Count;
-
-        private void Tokenize()
-        {
-            var tempstr = _source;
-<<<<<<< HEAD
-=======
-            var toks = string.Empty;
->>>>>>> e31d7667
-            if (tempstr.IndexOfAny(_delimiters.ToCharArray()) < 0 && tempstr.Length > 0)
-            {
-                _elements.Add(tempstr);
-            }
-            else if (tempstr.IndexOfAny(_delimiters.ToCharArray()) < 0 && tempstr.Length <= 0)
-            {
-                return;
-            }
-
-            while (tempstr.IndexOfAny(_delimiters.ToCharArray()) >= 0)
-            {
-                if (tempstr.IndexOfAny(_delimiters.ToCharArray()) == 0)
-                {
-                    if (tempstr.Length > 1)
-                    {
-                        _elements.Add(tempstr.Substring(0, 1));
-                        tempstr = tempstr.Substring(1);
-                    }
-                    else
-                    {
-                        tempstr = string.Empty;
-                    }
-                }
-                else
-                {
-                    string toks = tempstr.Substring(0, tempstr.IndexOfAny(_delimiters.ToCharArray()));
-                    _elements.Add(toks);
-                    _elements.Add(tempstr.Substring(toks.Length, 1));
-                    if (tempstr.Length > toks.Length + 1)
-                    {
-                        tempstr = tempstr.Substring(toks.Length + 1);
-                    }
-                    else
-                    {
-                        tempstr = string.Empty;
-                    }
-                }
-            }
-
-            if (tempstr.Length > 0)
-            {
-                _elements.Add(tempstr);
-            }
-        }
-
-        /// <summary>
-        ///     Determines if there are more tokens to return from the source string.
-        /// </summary>
-        /// <returns>True or false, depending if there are more tokens.</returns>
-        public bool HasMoreTokens()
-        {
-            return _elements.Count > 0;
-        }
-
-        /// <summary>
-        ///     Returns the next token from the token list.
-        /// </summary>
-        /// <returns>The string value of the token.</returns>
-        public string NextToken()
-        {
-            string result;
-            if (_source == string.Empty)
-            {
-                throw new Exception();
-            }
-
-            if (_returnDelims)
-            {
-                // Tokenize();
-                RemoveEmptyStrings();
-                result = (string)_elements[0];
-                _elements.RemoveAt(0);
-                return result;
-            }
-
-            _elements = new List<object>();
-            _elements.AddRange(_source.Split(_delimiters.ToCharArray()));
-            RemoveEmptyStrings();
-            result = (string)_elements[0];
-            _elements.RemoveAt(0);
-            _source = _source.Remove(_source.IndexOf(result), result.Length);
-            _source = _source.TrimStart(_delimiters.ToCharArray());
-            return result;
-        }
-
-        /// <summary>
-        ///     Returns the next token from the source string, using the provided
-        ///     token delimiters.
-        /// </summary>
-        /// <param name="delimiters">String containing the delimiters to use.</param>
-        /// <returns>The string value of the token.</returns>
-        public string NextToken(string delimiters)
-        {
-            _delimiters = delimiters;
-            return NextToken();
-        }
-
-        /// <summary>
-        ///     Removes all empty strings from the token list.
-        /// </summary>
-        private void RemoveEmptyStrings()
-        {
-            for (var index = 0; index < _elements.Count; index++)
-            {
-                if ((string)_elements[index] == string.Empty)
-                {
-                    _elements.RemoveAt(index);
-                    index--;
-                }
-            }
-        }
-    }
-}
+﻿using System;
+using System.Collections;
+using System.Collections.Generic;
+
+namespace Novell.Directory.Ldap
+{
+    /// <summary>
+    ///     The class performs token processing from strings.
+    /// </summary>
+    public class Tokenizer
+    {
+        private readonly bool _returnDelims;
+
+        // The tokenizer uses the default delimiter set: the space character, the tab character, the newline character, and the carriage-return character
+        private string _delimiters = " \t\n\r";
+
+        // Element list identified
+        private List<object> _elements;
+
+        // Source string to use
+        private string _source;
+
+        /// <summary>
+        ///     Initializes a new class instance with a specified string to process.
+        /// </summary>
+        /// <param name="source">String to tokenize.</param>
+        public Tokenizer(string source)
+        {
+            _elements = new List<object>();
+            _elements.AddRange(source.Split(_delimiters.ToCharArray()));
+            RemoveEmptyStrings();
+            _source = source;
+        }
+
+        /// <summary>
+        ///     Initializes a new class instance with a specified string to process
+        ///     and the specified token delimiters to use.
+        /// </summary>
+        /// <param name="source">String to tokenize.</param>
+        /// <param name="delimiters">String containing the delimiters.</param>
+        public Tokenizer(string source, string delimiters)
+        {
+            _elements = new List<object>();
+            _delimiters = delimiters;
+            _elements.AddRange(source.Split(_delimiters.ToCharArray()));
+            RemoveEmptyStrings();
+            _source = source;
+        }
+
+        public Tokenizer(string source, string delimiters, bool retDel)
+        {
+            _elements = new List<object>();
+            _delimiters = delimiters;
+            _source = source;
+            _returnDelims = retDel;
+            if (_returnDelims)
+            {
+                Tokenize();
+            }
+            else
+            {
+                _elements.AddRange(source.Split(_delimiters.ToCharArray()));
+            }
+
+            RemoveEmptyStrings();
+        }
+
+        /// <summary>
+        ///     Current token count for the source string.
+        /// </summary>
+        public int Count => _elements.Count;
+
+        private void Tokenize()
+        {
+            var tempstr = _source;
+            if (tempstr.IndexOfAny(_delimiters.ToCharArray()) < 0 && tempstr.Length > 0)
+            {
+                _elements.Add(tempstr);
+            }
+            else if (tempstr.IndexOfAny(_delimiters.ToCharArray()) < 0 && tempstr.Length <= 0)
+            {
+                return;
+            }
+
+            while (tempstr.IndexOfAny(_delimiters.ToCharArray()) >= 0)
+            {
+                if (tempstr.IndexOfAny(_delimiters.ToCharArray()) == 0)
+                {
+                    if (tempstr.Length > 1)
+                    {
+                        _elements.Add(tempstr.Substring(0, 1));
+                        tempstr = tempstr.Substring(1);
+                    }
+                    else
+                    {
+                        tempstr = string.Empty;
+                    }
+                }
+                else
+                {
+                    string toks = tempstr.Substring(0, tempstr.IndexOfAny(_delimiters.ToCharArray()));
+                    _elements.Add(toks);
+                    _elements.Add(tempstr.Substring(toks.Length, 1));
+                    if (tempstr.Length > toks.Length + 1)
+                    {
+                        tempstr = tempstr.Substring(toks.Length + 1);
+                    }
+                    else
+                    {
+                        tempstr = string.Empty;
+                    }
+                }
+            }
+
+            if (tempstr.Length > 0)
+            {
+                _elements.Add(tempstr);
+            }
+        }
+
+        /// <summary>
+        ///     Determines if there are more tokens to return from the source string.
+        /// </summary>
+        /// <returns>True or false, depending if there are more tokens.</returns>
+        public bool HasMoreTokens()
+        {
+            return _elements.Count > 0;
+        }
+
+        /// <summary>
+        ///     Returns the next token from the token list.
+        /// </summary>
+        /// <returns>The string value of the token.</returns>
+        public string NextToken()
+        {
+            string result;
+            if (_source == string.Empty)
+            {
+                throw new Exception();
+            }
+
+            if (_returnDelims)
+            {
+                // Tokenize();
+                RemoveEmptyStrings();
+                result = (string)_elements[0];
+                _elements.RemoveAt(0);
+                return result;
+            }
+
+            _elements = new List<object>();
+            _elements.AddRange(_source.Split(_delimiters.ToCharArray()));
+            RemoveEmptyStrings();
+            result = (string)_elements[0];
+            _elements.RemoveAt(0);
+            _source = _source.Remove(_source.IndexOf(result), result.Length);
+            _source = _source.TrimStart(_delimiters.ToCharArray());
+            return result;
+        }
+
+        /// <summary>
+        ///     Returns the next token from the source string, using the provided
+        ///     token delimiters.
+        /// </summary>
+        /// <param name="delimiters">String containing the delimiters to use.</param>
+        /// <returns>The string value of the token.</returns>
+        public string NextToken(string delimiters)
+        {
+            _delimiters = delimiters;
+            return NextToken();
+        }
+
+        /// <summary>
+        ///     Removes all empty strings from the token list.
+        /// </summary>
+        private void RemoveEmptyStrings()
+        {
+            for (var index = 0; index < _elements.Count; index++)
+            {
+                if ((string)_elements[index] == string.Empty)
+                {
+                    _elements.RemoveAt(index);
+                    index--;
+                }
+            }
+        }
+    }
+}