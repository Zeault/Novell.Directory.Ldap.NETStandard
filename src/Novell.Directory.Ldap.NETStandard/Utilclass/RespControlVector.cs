--- conflicted
+++ resolved
@@ -31,19 +31,11 @@
     ///     existing Vector class so that it can be used to maintain a
     ///     list of currently registered control responses.
     /// </summary>
-<<<<<<< HEAD
     public class RespControlVector : List<object>
     {
         private readonly object _lockObject = new object();
 
         public RespControlVector(int cap)
-=======
-    public class RespControlVector : ArrayList
-    {
-        private readonly object _lock = new object();
-
-        public RespControlVector(int cap, int incr)
->>>>>>> e31d7667
             : base(cap)
         {
         }
@@ -54,11 +46,7 @@
 
         public void RegisterResponseControl(string oid, Type controlClass)
         {
-<<<<<<< HEAD
             lock (_lockObject)
-=======
-            lock (_lock)
->>>>>>> e31d7667
             {
                 Add(new RegisteredControl(this, oid, controlClass));
             }
@@ -71,11 +59,7 @@
 
         public Type FindResponseControl(string searchOid)
         {
-<<<<<<< HEAD
             lock (_lockObject)
-=======
-            lock (_lock)
->>>>>>> e31d7667
             {
                 RegisteredControl ctl = null;
 
@@ -122,4 +106,4 @@
             private RespControlVector EnclosingInstance { get; }
         }
     }
-}
+}