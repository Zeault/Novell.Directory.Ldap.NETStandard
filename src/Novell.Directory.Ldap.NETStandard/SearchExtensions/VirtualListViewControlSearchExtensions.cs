<<<<<<< HEAD
﻿using System;
using System.Collections.Generic;
using System.Linq;
using System.Threading.Tasks;
using JetBrains.Annotations;
=======
﻿using JetBrains.Annotations;
>>>>>>> e31d7667
using Novell.Directory.Ldap.Controls;
using System;
using System.Collections.Generic;

namespace Novell.Directory.Ldap.SearchExtensions
{
    /// <summary>
    /// Extensions methods to <see cref="ILdapConnection"/> to be able to do searches using <see cref="LdapVirtualListControl"/>
    /// using <see cref="VirtualListViewControlHandler"/>.
    /// </summary>
    public static class VirtualListViewControlSearchExtensions
    {
        public static Task<List<LdapEntry>> SearchUsingVlvAsync(
            [NotNull] this ILdapConnection ldapConnection,
            [NotNull] LdapSortControl sortControl,
            [NotNull] SearchOptions options,
            int pageSize)
        {
            if (ldapConnection == null)
            {
                throw new ArgumentNullException(nameof(ldapConnection));
            }

            if (sortControl == null)
            {
                throw new ArgumentNullException(nameof(sortControl));
            }

            if (options == null)
            {
                throw new ArgumentNullException(nameof(options));
            }

            if (pageSize <= 0)
            {
                throw new ArgumentOutOfRangeException(nameof(pageSize));
            }

            return new VirtualListViewControlHandler(ldapConnection)
                .SearchUsingVlvAsync(sortControl, options, pageSize);
        }

        public static Task<List<T>> SearchUsingVlvAsync<T>(
            [NotNull] this ILdapConnection ldapConnection,
            [NotNull] LdapSortControl sortControl,
            [NotNull] Func<LdapEntry, T> converter,
            [NotNull] SearchOptions options,
            int pageSize)
        {
            if (ldapConnection == null)
            {
                throw new ArgumentNullException(nameof(ldapConnection));
            }

            if (sortControl == null)
            {
                throw new ArgumentNullException(nameof(sortControl));
            }

            if (options == null)
            {
                throw new ArgumentNullException(nameof(options));
            }

            if (pageSize <= 0)
            {
                throw new ArgumentOutOfRangeException(nameof(pageSize));
            }

            return new VirtualListViewControlHandler(ldapConnection)
<<<<<<< HEAD
                .SearchUsingVlvAsync<T>(sortControl, converter, options, pageSize);
=======
                .SearchUsingVlv(sortControl, converter, options, pageSize);
>>>>>>> e31d7667
        }
    }
}
<|MERGE_RESOLUTION|>--- conflicted
+++ resolved
@@ -1,87 +1,76 @@
-<<<<<<< HEAD
-﻿using System;
-using System.Collections.Generic;
-using System.Linq;
-using System.Threading.Tasks;
-using JetBrains.Annotations;
-=======
-﻿using JetBrains.Annotations;
->>>>>>> e31d7667
-using Novell.Directory.Ldap.Controls;
-using System;
-using System.Collections.Generic;
-
-namespace Novell.Directory.Ldap.SearchExtensions
-{
-    /// <summary>
-    /// Extensions methods to <see cref="ILdapConnection"/> to be able to do searches using <see cref="LdapVirtualListControl"/>
-    /// using <see cref="VirtualListViewControlHandler"/>.
-    /// </summary>
-    public static class VirtualListViewControlSearchExtensions
-    {
-        public static Task<List<LdapEntry>> SearchUsingVlvAsync(
-            [NotNull] this ILdapConnection ldapConnection,
-            [NotNull] LdapSortControl sortControl,
-            [NotNull] SearchOptions options,
-            int pageSize)
-        {
-            if (ldapConnection == null)
-            {
-                throw new ArgumentNullException(nameof(ldapConnection));
-            }
-
-            if (sortControl == null)
-            {
-                throw new ArgumentNullException(nameof(sortControl));
-            }
-
-            if (options == null)
-            {
-                throw new ArgumentNullException(nameof(options));
-            }
-
-            if (pageSize <= 0)
-            {
-                throw new ArgumentOutOfRangeException(nameof(pageSize));
-            }
-
-            return new VirtualListViewControlHandler(ldapConnection)
-                .SearchUsingVlvAsync(sortControl, options, pageSize);
-        }
-
-        public static Task<List<T>> SearchUsingVlvAsync<T>(
-            [NotNull] this ILdapConnection ldapConnection,
-            [NotNull] LdapSortControl sortControl,
-            [NotNull] Func<LdapEntry, T> converter,
-            [NotNull] SearchOptions options,
-            int pageSize)
-        {
-            if (ldapConnection == null)
-            {
-                throw new ArgumentNullException(nameof(ldapConnection));
-            }
-
-            if (sortControl == null)
-            {
-                throw new ArgumentNullException(nameof(sortControl));
-            }
-
-            if (options == null)
-            {
-                throw new ArgumentNullException(nameof(options));
-            }
-
-            if (pageSize <= 0)
-            {
-                throw new ArgumentOutOfRangeException(nameof(pageSize));
-            }
-
-            return new VirtualListViewControlHandler(ldapConnection)
-<<<<<<< HEAD
-                .SearchUsingVlvAsync<T>(sortControl, converter, options, pageSize);
-=======
-                .SearchUsingVlv(sortControl, converter, options, pageSize);
->>>>>>> e31d7667
-        }
-    }
-}
+﻿using System.Threading.Tasks;
+using JetBrains.Annotations;
+using Novell.Directory.Ldap.Controls;
+using System;
+using System.Collections.Generic;
+
+namespace Novell.Directory.Ldap.SearchExtensions
+{
+    /// <summary>
+    /// Extensions methods to <see cref="ILdapConnection"/> to be able to do searches using <see cref="LdapVirtualListControl"/>
+    /// using <see cref="VirtualListViewControlHandler"/>.
+    /// </summary>
+    public static class VirtualListViewControlSearchExtensions
+    {
+        public static Task<List<LdapEntry>> SearchUsingVlvAsync(
+            [NotNull] this ILdapConnection ldapConnection,
+            [NotNull] LdapSortControl sortControl,
+            [NotNull] SearchOptions options,
+            int pageSize)
+        {
+            if (ldapConnection == null)
+            {
+                throw new ArgumentNullException(nameof(ldapConnection));
+            }
+
+            if (sortControl == null)
+            {
+                throw new ArgumentNullException(nameof(sortControl));
+            }
+
+            if (options == null)
+            {
+                throw new ArgumentNullException(nameof(options));
+            }
+
+            if (pageSize <= 0)
+            {
+                throw new ArgumentOutOfRangeException(nameof(pageSize));
+            }
+
+            return new VirtualListViewControlHandler(ldapConnection)
+                .SearchUsingVlvAsync(sortControl, options, pageSize);
+        }
+
+        public static Task<List<T>> SearchUsingVlvAsync<T>(
+            [NotNull] this ILdapConnection ldapConnection,
+            [NotNull] LdapSortControl sortControl,
+            [NotNull] Func<LdapEntry, T> converter,
+            [NotNull] SearchOptions options,
+            int pageSize)
+        {
+            if (ldapConnection == null)
+            {
+                throw new ArgumentNullException(nameof(ldapConnection));
+            }
+
+            if (sortControl == null)
+            {
+                throw new ArgumentNullException(nameof(sortControl));
+            }
+
+            if (options == null)
+            {
+                throw new ArgumentNullException(nameof(options));
+            }
+
+            if (pageSize <= 0)
+            {
+                throw new ArgumentOutOfRangeException(nameof(pageSize));
+            }
+
+            return new VirtualListViewControlHandler(ldapConnection)
+                .SearchUsingVlvAsync<T>(sortControl, converter, options, pageSize);
+        }
+    }
+}