<<<<<<< HEAD
using System;
using System.Collections.Generic;
using System.Threading.Tasks;
using JetBrains.Annotations;
using Novell.Directory.Ldap.Controls;

=======
﻿using JetBrains.Annotations;
using Novell.Directory.Ldap.Controls;
using System;
using System.Collections.Generic;

>>>>>>> e31d7667
namespace Novell.Directory.Ldap
{
    /// <summary>
    /// Provides extensions methods for <see cref="ILdapConnection"/> to do paged searches
    /// with <see cref="SimplePagedResultsControl"/> using <see cref="SimplePagedResultsControlHandler"/>.
    /// </summary>
    public static class SimplePagedResultsControlSearchExtensions
    {
        public static Task<List<LdapEntry>> SearchUsingSimplePagingAsync([NotNull] this ILdapConnection ldapConnection, [NotNull] SearchOptions options, int pageSize)
        {
            if (ldapConnection == null)
            {
                throw new ArgumentNullException(nameof(ldapConnection));
            }

            if (options == null)
            {
                throw new ArgumentNullException(nameof(options));
            }

            if (pageSize <= 0)
            {
                throw new ArgumentOutOfRangeException(nameof(pageSize));
            }

            return new SimplePagedResultsControlHandler(ldapConnection)
                .SearchWithSimplePagingAsync(options, pageSize);
        }

        public static Task<List<T>> SearchUsingSimplePagingAsync<T>([NotNull] this ILdapConnection ldapConnection, [NotNull] Func<LdapEntry, T> converter, [NotNull] SearchOptions options, int pageSize)
        {
            if (ldapConnection == null)
            {
                throw new ArgumentNullException(nameof(ldapConnection));
            }

            if (converter == null)
            {
                throw new ArgumentNullException(nameof(converter));
            }

            if (options == null)
            {
                throw new ArgumentNullException(nameof(options));
            }

            return new SimplePagedResultsControlHandler(ldapConnection)
                .SearchWithSimplePagingAsync(converter, options, pageSize);
        }
    }
}
<|MERGE_RESOLUTION|>--- conflicted
+++ resolved
@@ -1,65 +1,57 @@
-<<<<<<< HEAD
-using System;
-using System.Collections.Generic;
-using System.Threading.Tasks;
-using JetBrains.Annotations;
-using Novell.Directory.Ldap.Controls;
-
-=======
-﻿using JetBrains.Annotations;
-using Novell.Directory.Ldap.Controls;
-using System;
-using System.Collections.Generic;
-
->>>>>>> e31d7667
-namespace Novell.Directory.Ldap
-{
-    /// <summary>
-    /// Provides extensions methods for <see cref="ILdapConnection"/> to do paged searches
-    /// with <see cref="SimplePagedResultsControl"/> using <see cref="SimplePagedResultsControlHandler"/>.
-    /// </summary>
-    public static class SimplePagedResultsControlSearchExtensions
-    {
-        public static Task<List<LdapEntry>> SearchUsingSimplePagingAsync([NotNull] this ILdapConnection ldapConnection, [NotNull] SearchOptions options, int pageSize)
-        {
-            if (ldapConnection == null)
-            {
-                throw new ArgumentNullException(nameof(ldapConnection));
-            }
-
-            if (options == null)
-            {
-                throw new ArgumentNullException(nameof(options));
-            }
-
-            if (pageSize <= 0)
-            {
-                throw new ArgumentOutOfRangeException(nameof(pageSize));
-            }
-
-            return new SimplePagedResultsControlHandler(ldapConnection)
-                .SearchWithSimplePagingAsync(options, pageSize);
-        }
-
-        public static Task<List<T>> SearchUsingSimplePagingAsync<T>([NotNull] this ILdapConnection ldapConnection, [NotNull] Func<LdapEntry, T> converter, [NotNull] SearchOptions options, int pageSize)
-        {
-            if (ldapConnection == null)
-            {
-                throw new ArgumentNullException(nameof(ldapConnection));
-            }
-
-            if (converter == null)
-            {
-                throw new ArgumentNullException(nameof(converter));
-            }
-
-            if (options == null)
-            {
-                throw new ArgumentNullException(nameof(options));
-            }
-
-            return new SimplePagedResultsControlHandler(ldapConnection)
-                .SearchWithSimplePagingAsync(converter, options, pageSize);
-        }
-    }
-}
+﻿using System.Threading.Tasks;
+using JetBrains.Annotations;
+using Novell.Directory.Ldap.Controls;
+using System;
+using System.Collections.Generic;
+
+namespace Novell.Directory.Ldap
+{
+    /// <summary>
+    /// Provides extensions methods for <see cref="ILdapConnection"/> to do paged searches
+    /// with <see cref="SimplePagedResultsControl"/> using <see cref="SimplePagedResultsControlHandler"/>.
+    /// </summary>
+    public static class SimplePagedResultsControlSearchExtensions
+    {
+        public static Task<List<LdapEntry>> SearchUsingSimplePagingAsync([NotNull] this ILdapConnection ldapConnection, [NotNull] SearchOptions options, int pageSize)
+        {
+            if (ldapConnection == null)
+            {
+                throw new ArgumentNullException(nameof(ldapConnection));
+            }
+
+            if (options == null)
+            {
+                throw new ArgumentNullException(nameof(options));
+            }
+
+            if (pageSize <= 0)
+            {
+                throw new ArgumentOutOfRangeException(nameof(pageSize));
+            }
+
+            return new SimplePagedResultsControlHandler(ldapConnection)
+                .SearchWithSimplePagingAsync(options, pageSize);
+        }
+
+        public static Task<List<T>> SearchUsingSimplePagingAsync<T>([NotNull] this ILdapConnection ldapConnection, [NotNull] Func<LdapEntry, T> converter, [NotNull] SearchOptions options, int pageSize)
+        {
+            if (ldapConnection == null)
+            {
+                throw new ArgumentNullException(nameof(ldapConnection));
+            }
+
+            if (converter == null)
+            {
+                throw new ArgumentNullException(nameof(converter));
+            }
+
+            if (options == null)
+            {
+                throw new ArgumentNullException(nameof(options));
+            }
+
+            return new SimplePagedResultsControlHandler(ldapConnection)
+                .SearchWithSimplePagingAsync(converter, options, pageSize);
+        }
+    }
+}