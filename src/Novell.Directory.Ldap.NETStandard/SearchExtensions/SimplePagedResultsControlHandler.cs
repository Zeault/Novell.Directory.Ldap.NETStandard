--- conflicted
+++ resolved
@@ -3,12 +3,7 @@
 using System;
 using System.Collections.Generic;
 using System.Linq;
-<<<<<<< HEAD
 using System.Threading.Tasks;
-using JetBrains.Annotations;
-using Novell.Directory.Ldap.Controls;
-=======
->>>>>>> e31d7667
 
 namespace Novell.Directory.Ldap
 {
@@ -28,12 +23,6 @@
 
         public Task<List<LdapEntry>> SearchWithSimplePagingAsync([NotNull] SearchOptions options, int pageSize)
         {
-<<<<<<< HEAD
-            if (options == null) throw new ArgumentNullException(nameof(options));
-            if (pageSize <= 0) throw new ArgumentOutOfRangeException(nameof(pageSize));
-
-            return SearchWithSimplePagingAsync(entry => entry, options, pageSize);
-=======
             if (options == null)
             {
                 throw new ArgumentNullException(nameof(options));
@@ -44,8 +33,7 @@
                 throw new ArgumentOutOfRangeException(nameof(pageSize));
             }
 
-            return SearchWithSimplePaging(entry => entry, options, pageSize);
->>>>>>> e31d7667
+            return SearchWithSimplePagingAsync(entry => entry, options, pageSize);
         }
 
         public async Task<List<T>> SearchWithSimplePagingAsync<T>([NotNull] Func<LdapEntry, T> converter, [NotNull] SearchOptions options, int pageSize)
@@ -114,12 +102,6 @@
             [NotNull] List<T> mappedResultsAccumulator,
             [NotNull] Func<LdapEntry, T> converter)
         {
-<<<<<<< HEAD
-            if (searchConstraints == null) throw new ArgumentNullException(nameof(searchConstraints));
-            if (mappedResultsAccumulator == null) throw new ArgumentNullException(nameof(mappedResultsAccumulator));
-
-            var searchResults = await _ldapConnection.SearchAsync(
-=======
             if (searchConstraints == null)
             {
                 throw new ArgumentNullException(nameof(searchConstraints));
@@ -130,8 +112,7 @@
                 throw new ArgumentNullException(nameof(mappedResultsAccumulator));
             }
 
-            var searchResults = _ldapConnection.Search(
->>>>>>> e31d7667
+            var searchResults = await _ldapConnection.SearchAsync(
                     options.SearchBase,
                     LdapConnection.ScopeSub,
                     options.Filter,
@@ -145,4 +126,4 @@
             return searchResults.ResponseControls;
         }
     }
-}
+}