--- conflicted
+++ resolved
@@ -21,18 +21,6 @@
 * SOFTWARE.
 *******************************************************************************/
 
-<<<<<<< HEAD
-//
-// Novell.Directory.Ldap.Asn1.LBEREncoder.cs
-//
-// Author:
-//   Sunil Kumar (Sunilk@novell.com)
-//
-// (C) 2003 Novell, Inc (http://www.novell.com)
-//
-
-=======
->>>>>>> e31d7667
 using System.IO;
 
 namespace Novell.Directory.Ldap.Asn1
@@ -105,10 +93,6 @@
 
             Encode(n.GetIdentifier(), outRenamed);
             outRenamed.WriteByte(len); // Length
-<<<<<<< HEAD
-            for (var i = len - 1; i >= 0; i--)
-=======
->>>>>>> e31d7667
 
             // Content
             for (var i = len - 1; i >= 0; i--)
@@ -295,4 +279,4 @@
             outRenamed.WriteByte(octets[0]);
         }
     }
-}
+}