﻿/******************************************************************************
* The MIT License
* Copyright (c) 2003 Novell Inc.  www.novell.com
*
* Permission is hereby granted, free of charge, to any person obtaining  a copy
* of this software and associated documentation files (the Software), to deal
* in the Software without restriction, including  without limitation the rights
* to use, copy, modify, merge, publish, distribute, sublicense, and/or sell
* copies of the Software, and to  permit persons to whom the Software is
* furnished to do so, subject to the following conditions:
*
* The above copyright notice and this permission notice shall be included in
* all copies or substantial portions of the Software.
*
* THE SOFTWARE IS PROVIDED AS IS, WITHOUT WARRANTY OF ANY KIND, EXPRESS OR
* IMPLIED, INCLUDING BUT NOT LIMITED TO THE WARRANTIES OF MERCHANTABILITY,
* FITNESS FOR A PARTICULAR PURPOSE AND NONINFRINGEMENT. IN NO EVENT SHALL THE
* AUTHORS OR COPYRIGHT HOLDERS BE LIABLE FOR ANY CLAIM, DAMAGES OR OTHER
* LIABILITY, WHETHER IN AN ACTION OF CONTRACT, TORT OR OTHERWISE, ARISING FROM,
* OUT OF OR IN CONNECTION WITH THE SOFTWARE OR THE USE OR OTHER DEALINGS IN THE
* SOFTWARE.
*******************************************************************************/

<<<<<<< HEAD
//
// Novell.Directory.Ldap.Asn1.Asn1Numeric.cs
//
// Author:
//   Sunil Kumar (Sunilk@novell.com)
//
// (C) 2003 Novell, Inc (http://www.novell.com)
//

=======
>>>>>>> e31d7667
namespace Novell.Directory.Ldap.Asn1
{
    /// <summary>
    ///     This abstract class is the base class
    ///     for all Asn1 numeric (integral) types. These include
    ///     Asn1Integer and Asn1Enumerated.
    /// </summary>
    public abstract class Asn1Numeric : Asn1Object
    {
        private readonly long _content;

        internal Asn1Numeric(Asn1Identifier id, int valueRenamed)
            : base(id)
        {
            _content = valueRenamed;
        }

        internal Asn1Numeric(Asn1Identifier id, long valueRenamed)
            : base(id)
        {
            _content = valueRenamed;
        }

        /*      internal Asn1Numeric(Asn1Identifier id, System.Int64 value_Renamed):base(id)
                {
                    content = value_Renamed;
                    return ;
                }
        */

        /// <summary> Returns the content of this Asn1Numeric object as an int.</summary>
        public int IntValue()
        {
            return (int)_content;
        }

        /// <summary> Returns the content of this Asn1Numeric object as a long.</summary>
        public long LongValue()
        {
            return _content;
        }
    }
}
<|MERGE_RESOLUTION|>--- conflicted
+++ resolved
@@ -21,18 +21,6 @@
 * SOFTWARE.
 *******************************************************************************/
 
-<<<<<<< HEAD
-//
-// Novell.Directory.Ldap.Asn1.Asn1Numeric.cs
-//
-// Author:
-//   Sunil Kumar (Sunilk@novell.com)
-//
-// (C) 2003 Novell, Inc (http://www.novell.com)
-//
-
-=======
->>>>>>> e31d7667
 namespace Novell.Directory.Ldap.Asn1
 {
     /// <summary>
@@ -75,4 +63,4 @@
             return _content;
         }
     }
-}
+}