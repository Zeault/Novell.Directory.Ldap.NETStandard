--- conflicted
+++ resolved
@@ -15,11 +15,7 @@
         /// </summary>
         public static async Task<RootDseInfo> GetRootDseInfoAsync(this ILdapConnection conn)
         {
-<<<<<<< HEAD
-            var searchResults = await conn.SearchAsync("", LdapConnection.ScopeBase, "(objectClass=*)", new string[] { "*", "+", "supportedExtension" }, false);
-=======
-            var searchResults = conn.Search(string.Empty, LdapConnection.ScopeBase, "(objectClass=*)", new[] { "*", "+", "supportedExtension" }, false);
->>>>>>> e31d7667
+            var searchResults = await conn.SearchAsync(string.Empty, LdapConnection.ScopeBase, "(objectClass=*)", new string[] { "*", "+", "supportedExtension" }, false);
             if (searchResults.HasMore())
             {
                 var sr = searchResults.Next();
