﻿/******************************************************************************
* The MIT License
* Copyright (c) 2003 Novell Inc.  www.novell.com
*
* Permission is hereby granted, free of charge, to any person obtaining  a copy
* of this software and associated documentation files (the Software), to deal
* in the Software without restriction, including  without limitation the rights
* to use, copy, modify, merge, publish, distribute, sublicense, and/or sell
* copies of the Software, and to  permit persons to whom the Software is
* furnished to do so, subject to the following conditions:
*
* The above copyright notice and this permission notice shall be included in
* all copies or substantial portions of the Software.
*
* THE SOFTWARE IS PROVIDED AS IS, WITHOUT WARRANTY OF ANY KIND, EXPRESS OR
* IMPLIED, INCLUDING BUT NOT LIMITED TO THE WARRANTIES OF MERCHANTABILITY,
* FITNESS FOR A PARTICULAR PURPOSE AND NONINFRINGEMENT. IN NO EVENT SHALL THE
* AUTHORS OR COPYRIGHT HOLDERS BE LIABLE FOR ANY CLAIM, DAMAGES OR OTHER
* LIABILITY, WHETHER IN AN ACTION OF CONTRACT, TORT OR OTHERWISE, ARISING FROM,
* OUT OF OR IN CONNECTION WITH THE SOFTWARE OR THE USE OR OTHER DEALINGS IN THE
* SOFTWARE.
*******************************************************************************/

using Novell.Directory.Ldap.Utilclass;
using System.Collections;
using System.IO;
using System.Text;

namespace Novell.Directory.Ldap
{
    /// <summary>
    ///     Represents a DIT (Directory Information Tree) content rule
    ///     in a directory schema.
    ///     The LdapDITContentRuleSchema class is used to discover or modify
    ///     additional auxiliary classes, mandatory and optional attributes, and
    ///     restricted attributes in effect for an object class.
    /// </summary>
    public class LdapDitContentRuleSchema : LdapSchemaElement
    {
        /// <summary>
        ///     Constructs a DIT content rule for adding to or deleting from the
        ///     schema.
        /// </summary>
        /// <param name="names">
        ///     The names of the content rule.
        /// </param>
        /// <param name="oid">
        ///     The unique object identifier of the content rule -
        ///     in dotted numerical format.
        /// </param>
        /// <param name="description">
        ///     The optional description of the content rule.
        /// </param>
        /// <param name="obsolete">
        ///     True if the content rule is obsolete.
        /// </param>
        /// <param name="auxiliary">
        ///     A list of auxiliary object classes allowed for
        ///     an entry to which this content rule applies.
        ///     These may either be specified by name or
        ///     numeric oid.
        /// </param>
        /// <param name="required">
        ///     A list of attributes that an entry
        ///     to which this content rule applies must
        ///     contain in addition to its normal set of
        ///     mandatory attributes. These attributes may be
        ///     specified by either name or numeric oid.
        /// </param>
        /// <param name="optional">
        ///     A list of attributes that an entry
        ///     to which this content rule applies may contain
        ///     in addition to its normal set of optional
        ///     attributes. These attributes may be specified by
        ///     either name or numeric oid.
        /// </param>
        /// <param name="precluded">
        ///     A list, consisting of a subset of the optional
        ///     attributes of the structural and
        ///     auxiliary object classes which are precluded
        ///     from an entry to which this content rule
        ///     applies. These may be specified by either name
        ///     or numeric oid.
        /// </param>
        public LdapDitContentRuleSchema(string[] names, string oid, string description, bool obsolete,
            string[] auxiliary, string[] required, string[] optional, string[] precluded)
            : base(LdapSchema.SchemaTypeNames[LdapSchema.Ditcontent])
        {
            Names = new string[names.Length];
            names.CopyTo(Names, 0);
            Id = oid;
            Description = description;
            Obsolete = obsolete;
            AuxiliaryClasses = auxiliary;
            RequiredAttributes = required;
            OptionalAttributes = optional;
            PrecludedAttributes = precluded;
            Value = FormatString();
        }

        /// <summary>
        ///     Constructs a DIT content rule from the raw string value returned from a
        ///     schema query for dITContentRules.
        /// </summary>
        /// <param name="raw">
        ///     The raw string value returned from a schema query
        ///     for content rules.
        /// </param>
        public LdapDitContentRuleSchema(string raw)
            : base(LdapSchema.SchemaTypeNames[LdapSchema.Ditcontent])
        {
            Obsolete = false;
            var parser = new SchemaParser(raw);

<<<<<<< HEAD
            if (parser.Names != null)
            {
                names = new string[parser.Names.Length];
                parser.Names.CopyTo(names, 0);
            }
=======
                if (parser.Names != null)
                {
                    Names = new string[parser.Names.Length];
                    parser.Names.CopyTo(Names, 0);
                }

                if (parser.Id != null)
                {
                    Id = parser.Id;
                }

                if (parser.Description != null)
                {
                    Description = parser.Description;
                }
>>>>>>> e31d7667

            if (parser.Id != null)
            {
                Oid = parser.Id;
            }

            if (parser.Description != null)
            {
                Description = parser.Description;
            }

            if (parser.Auxiliary != null)
            {
                AuxiliaryClasses = new string[parser.Auxiliary.Length];
                parser.Auxiliary.CopyTo(AuxiliaryClasses, 0);
            }

            if (parser.Required != null)
            {
                RequiredAttributes = new string[parser.Required.Length];
                parser.Required.CopyTo(RequiredAttributes, 0);
            }

<<<<<<< HEAD
            if (parser.Optional != null)
            {
                OptionalAttributes = new string[parser.Optional.Length];
                parser.Optional.CopyTo(OptionalAttributes, 0);
            }
=======
                Obsolete = parser.Obsolete;
                var qualifiers = parser.Qualifiers;
                AttributeQualifier attrQualifier;
                while (qualifiers.MoveNext())
                {
                    attrQualifier = qualifiers.Current;
                    SetQualifier(attrQualifier.Name, attrQualifier.Values);
                }
>>>>>>> e31d7667

            if (parser.Precluded != null)
            {
                PrecludedAttributes = new string[parser.Precluded.Length];
                parser.Precluded.CopyTo(PrecludedAttributes, 0);
            }

            Obsolete = parser.Obsolete;
            var qualifiers = parser.Qualifiers;
            AttributeQualifier attrQualifier;
            while (qualifiers.MoveNext())
            {
                attrQualifier = qualifiers.Current;
                SetQualifier(attrQualifier.Name, attrQualifier.Values);
            }

            Value = FormatString();
        }

        /// <summary>
        ///     Returns the list of allowed auxiliary classes.
        /// </summary>
        /// <returns>
        ///     The list of allowed auxiliary classes.
        /// </returns>
        public string[] AuxiliaryClasses { get; } = { string.Empty };

        /// <summary>
        ///     Returns the list of additional required attributes for an entry
        ///     controlled by this content rule.
        /// </summary>
        /// <returns>
        ///     The list of additional required attributes.
        /// </returns>
        public string[] RequiredAttributes { get; } = { string.Empty };

        /// <summary>
        ///     Returns the list of additional optional attributes for an entry
        ///     controlled by this content rule.
        /// </summary>
        /// <returns>
        ///     The list of additional optional attributes.
        /// </returns>
        public string[] OptionalAttributes { get; } = { string.Empty };

        /// <summary>
        ///     Returns the list of precluded attributes for an entry controlled by
        ///     this content rule.
        /// </summary>
        /// <returns>
        ///     The list of precluded attributes.
        /// </returns>
        public string[] PrecludedAttributes { get; } = { string.Empty };

        /// <summary>
        ///     Returns a string in a format suitable for directly adding to a
        ///     directory, as a value of the particular schema element class.
        /// </summary>
        /// <returns>
        ///     A string representation of the class' definition.
        /// </returns>
        protected override string FormatString()
        {
            var valueBuffer = new StringBuilder("( ");
            string token;

            if ((token = Id) != null)
            {
                valueBuffer.Append(token);
            }

            var strArray = GetNames();
            if (strArray != null)
            {
                valueBuffer.Append(" NAME ");
                if (strArray.Length == 1)
                {
                    valueBuffer.Append("'" + strArray[0] + "'");
                }
                else
                {
                    valueBuffer.Append("( ");

                    for (var i = 0; i < strArray.Length; i++)
                    {
                        valueBuffer.Append(" '" + strArray[i] + "'");
                    }

                    valueBuffer.Append(" )");
                }
            }

            if ((token = Description) != null)
            {
                valueBuffer.Append(" DESC ");
                valueBuffer.Append("'" + token + "'");
            }

            if (Obsolete)
            {
                valueBuffer.Append(" OBSOLETE");
            }

            if ((strArray = AuxiliaryClasses) != null)
            {
                valueBuffer.Append(" AUX ");
                if (strArray.Length > 1)
                {
                    valueBuffer.Append("( ");
                }

                for (var i = 0; i < strArray.Length; i++)
                {
                    if (i > 0)
                    {
                        valueBuffer.Append(" $ ");
                    }

                    valueBuffer.Append(strArray[i]);
                }

                if (strArray.Length > 1)
                {
                    valueBuffer.Append(" )");
                }
            }

            if ((strArray = RequiredAttributes) != null)
            {
                valueBuffer.Append(" MUST ");
                if (strArray.Length > 1)
                {
                    valueBuffer.Append("( ");
                }

                for (var i = 0; i < strArray.Length; i++)
                {
                    if (i > 0)
                    {
                        valueBuffer.Append(" $ ");
                    }

                    valueBuffer.Append(strArray[i]);
                }

                if (strArray.Length > 1)
                {
                    valueBuffer.Append(" )");
                }
            }

            if ((strArray = OptionalAttributes) != null)
            {
                valueBuffer.Append(" MAY ");
                if (strArray.Length > 1)
                {
                    valueBuffer.Append("( ");
                }

                for (var i = 0; i < strArray.Length; i++)
                {
                    if (i > 0)
                    {
                        valueBuffer.Append(" $ ");
                    }

                    valueBuffer.Append(strArray[i]);
                }

                if (strArray.Length > 1)
                {
                    valueBuffer.Append(" )");
                }
            }

            if ((strArray = PrecludedAttributes) != null)
            {
                valueBuffer.Append(" NOT ");
                if (strArray.Length > 1)
                {
                    valueBuffer.Append("( ");
                }

                for (var i = 0; i < strArray.Length; i++)
                {
                    if (i > 0)
                    {
                        valueBuffer.Append(" $ ");
                    }

                    valueBuffer.Append(strArray[i]);
                }

                if (strArray.Length > 1)
                {
                    valueBuffer.Append(" )");
                }
            }

            IEnumerator en;
            if ((en = QualifierNames) != null)
            {
                string qualName;
                string[] qualValue;
                while (en.MoveNext())
                {
                    qualName = (string)en.Current;
                    valueBuffer.Append(" " + qualName + " ");
                    if ((qualValue = GetQualifier(qualName)) != null)
                    {
                        if (qualValue.Length > 1)
                        {
                            valueBuffer.Append("( ");
                        }

                        for (var i = 0; i < qualValue.Length; i++)
                        {
                            if (i > 0)
                            {
                                valueBuffer.Append(" ");
                            }

                            valueBuffer.Append("'" + qualValue[i] + "'");
                        }

                        if (qualValue.Length > 1)
                        {
                            valueBuffer.Append(" )");
                        }
                    }
                }
            }

            valueBuffer.Append(" )");
            return valueBuffer.ToString();
        }
    }
}
<|MERGE_RESOLUTION|>--- conflicted
+++ resolved
@@ -1,414 +1,385 @@
-﻿/******************************************************************************
-* The MIT License
-* Copyright (c) 2003 Novell Inc.  www.novell.com
-*
-* Permission is hereby granted, free of charge, to any person obtaining  a copy
-* of this software and associated documentation files (the Software), to deal
-* in the Software without restriction, including  without limitation the rights
-* to use, copy, modify, merge, publish, distribute, sublicense, and/or sell
-* copies of the Software, and to  permit persons to whom the Software is
-* furnished to do so, subject to the following conditions:
-*
-* The above copyright notice and this permission notice shall be included in
-* all copies or substantial portions of the Software.
-*
-* THE SOFTWARE IS PROVIDED AS IS, WITHOUT WARRANTY OF ANY KIND, EXPRESS OR
-* IMPLIED, INCLUDING BUT NOT LIMITED TO THE WARRANTIES OF MERCHANTABILITY,
-* FITNESS FOR A PARTICULAR PURPOSE AND NONINFRINGEMENT. IN NO EVENT SHALL THE
-* AUTHORS OR COPYRIGHT HOLDERS BE LIABLE FOR ANY CLAIM, DAMAGES OR OTHER
-* LIABILITY, WHETHER IN AN ACTION OF CONTRACT, TORT OR OTHERWISE, ARISING FROM,
-* OUT OF OR IN CONNECTION WITH THE SOFTWARE OR THE USE OR OTHER DEALINGS IN THE
-* SOFTWARE.
-*******************************************************************************/
-
-using Novell.Directory.Ldap.Utilclass;
-using System.Collections;
-using System.IO;
-using System.Text;
-
-namespace Novell.Directory.Ldap
-{
-    /// <summary>
-    ///     Represents a DIT (Directory Information Tree) content rule
-    ///     in a directory schema.
-    ///     The LdapDITContentRuleSchema class is used to discover or modify
-    ///     additional auxiliary classes, mandatory and optional attributes, and
-    ///     restricted attributes in effect for an object class.
-    /// </summary>
-    public class LdapDitContentRuleSchema : LdapSchemaElement
-    {
-        /// <summary>
-        ///     Constructs a DIT content rule for adding to or deleting from the
-        ///     schema.
-        /// </summary>
-        /// <param name="names">
-        ///     The names of the content rule.
-        /// </param>
-        /// <param name="oid">
-        ///     The unique object identifier of the content rule -
-        ///     in dotted numerical format.
-        /// </param>
-        /// <param name="description">
-        ///     The optional description of the content rule.
-        /// </param>
-        /// <param name="obsolete">
-        ///     True if the content rule is obsolete.
-        /// </param>
-        /// <param name="auxiliary">
-        ///     A list of auxiliary object classes allowed for
-        ///     an entry to which this content rule applies.
-        ///     These may either be specified by name or
-        ///     numeric oid.
-        /// </param>
-        /// <param name="required">
-        ///     A list of attributes that an entry
-        ///     to which this content rule applies must
-        ///     contain in addition to its normal set of
-        ///     mandatory attributes. These attributes may be
-        ///     specified by either name or numeric oid.
-        /// </param>
-        /// <param name="optional">
-        ///     A list of attributes that an entry
-        ///     to which this content rule applies may contain
-        ///     in addition to its normal set of optional
-        ///     attributes. These attributes may be specified by
-        ///     either name or numeric oid.
-        /// </param>
-        /// <param name="precluded">
-        ///     A list, consisting of a subset of the optional
-        ///     attributes of the structural and
-        ///     auxiliary object classes which are precluded
-        ///     from an entry to which this content rule
-        ///     applies. These may be specified by either name
-        ///     or numeric oid.
-        /// </param>
-        public LdapDitContentRuleSchema(string[] names, string oid, string description, bool obsolete,
-            string[] auxiliary, string[] required, string[] optional, string[] precluded)
-            : base(LdapSchema.SchemaTypeNames[LdapSchema.Ditcontent])
-        {
-            Names = new string[names.Length];
-            names.CopyTo(Names, 0);
-            Id = oid;
-            Description = description;
-            Obsolete = obsolete;
-            AuxiliaryClasses = auxiliary;
-            RequiredAttributes = required;
-            OptionalAttributes = optional;
-            PrecludedAttributes = precluded;
-            Value = FormatString();
-        }
-
-        /// <summary>
-        ///     Constructs a DIT content rule from the raw string value returned from a
-        ///     schema query for dITContentRules.
-        /// </summary>
-        /// <param name="raw">
-        ///     The raw string value returned from a schema query
-        ///     for content rules.
-        /// </param>
-        public LdapDitContentRuleSchema(string raw)
-            : base(LdapSchema.SchemaTypeNames[LdapSchema.Ditcontent])
-        {
-            Obsolete = false;
-            var parser = new SchemaParser(raw);
-
-<<<<<<< HEAD
-            if (parser.Names != null)
-            {
-                names = new string[parser.Names.Length];
-                parser.Names.CopyTo(names, 0);
-            }
-=======
-                if (parser.Names != null)
-                {
-                    Names = new string[parser.Names.Length];
-                    parser.Names.CopyTo(Names, 0);
-                }
-
-                if (parser.Id != null)
-                {
-                    Id = parser.Id;
-                }
-
-                if (parser.Description != null)
-                {
-                    Description = parser.Description;
-                }
->>>>>>> e31d7667
-
-            if (parser.Id != null)
-            {
-                Oid = parser.Id;
-            }
-
-            if (parser.Description != null)
-            {
-                Description = parser.Description;
-            }
-
-            if (parser.Auxiliary != null)
-            {
-                AuxiliaryClasses = new string[parser.Auxiliary.Length];
-                parser.Auxiliary.CopyTo(AuxiliaryClasses, 0);
-            }
-
-            if (parser.Required != null)
-            {
-                RequiredAttributes = new string[parser.Required.Length];
-                parser.Required.CopyTo(RequiredAttributes, 0);
-            }
-
-<<<<<<< HEAD
-            if (parser.Optional != null)
-            {
-                OptionalAttributes = new string[parser.Optional.Length];
-                parser.Optional.CopyTo(OptionalAttributes, 0);
-            }
-=======
-                Obsolete = parser.Obsolete;
-                var qualifiers = parser.Qualifiers;
-                AttributeQualifier attrQualifier;
-                while (qualifiers.MoveNext())
-                {
-                    attrQualifier = qualifiers.Current;
-                    SetQualifier(attrQualifier.Name, attrQualifier.Values);
-                }
->>>>>>> e31d7667
-
-            if (parser.Precluded != null)
-            {
-                PrecludedAttributes = new string[parser.Precluded.Length];
-                parser.Precluded.CopyTo(PrecludedAttributes, 0);
-            }
-
-            Obsolete = parser.Obsolete;
-            var qualifiers = parser.Qualifiers;
-            AttributeQualifier attrQualifier;
-            while (qualifiers.MoveNext())
-            {
-                attrQualifier = qualifiers.Current;
-                SetQualifier(attrQualifier.Name, attrQualifier.Values);
-            }
-
-            Value = FormatString();
-        }
-
-        /// <summary>
-        ///     Returns the list of allowed auxiliary classes.
-        /// </summary>
-        /// <returns>
-        ///     The list of allowed auxiliary classes.
-        /// </returns>
-        public string[] AuxiliaryClasses { get; } = { string.Empty };
-
-        /// <summary>
-        ///     Returns the list of additional required attributes for an entry
-        ///     controlled by this content rule.
-        /// </summary>
-        /// <returns>
-        ///     The list of additional required attributes.
-        /// </returns>
-        public string[] RequiredAttributes { get; } = { string.Empty };
-
-        /// <summary>
-        ///     Returns the list of additional optional attributes for an entry
-        ///     controlled by this content rule.
-        /// </summary>
-        /// <returns>
-        ///     The list of additional optional attributes.
-        /// </returns>
-        public string[] OptionalAttributes { get; } = { string.Empty };
-
-        /// <summary>
-        ///     Returns the list of precluded attributes for an entry controlled by
-        ///     this content rule.
-        /// </summary>
-        /// <returns>
-        ///     The list of precluded attributes.
-        /// </returns>
-        public string[] PrecludedAttributes { get; } = { string.Empty };
-
-        /// <summary>
-        ///     Returns a string in a format suitable for directly adding to a
-        ///     directory, as a value of the particular schema element class.
-        /// </summary>
-        /// <returns>
-        ///     A string representation of the class' definition.
-        /// </returns>
-        protected override string FormatString()
-        {
-            var valueBuffer = new StringBuilder("( ");
-            string token;
-
-            if ((token = Id) != null)
-            {
-                valueBuffer.Append(token);
-            }
-
-            var strArray = GetNames();
-            if (strArray != null)
-            {
-                valueBuffer.Append(" NAME ");
-                if (strArray.Length == 1)
-                {
-                    valueBuffer.Append("'" + strArray[0] + "'");
-                }
-                else
-                {
-                    valueBuffer.Append("( ");
-
-                    for (var i = 0; i < strArray.Length; i++)
-                    {
-                        valueBuffer.Append(" '" + strArray[i] + "'");
-                    }
-
-                    valueBuffer.Append(" )");
-                }
-            }
-
-            if ((token = Description) != null)
-            {
-                valueBuffer.Append(" DESC ");
-                valueBuffer.Append("'" + token + "'");
-            }
-
-            if (Obsolete)
-            {
-                valueBuffer.Append(" OBSOLETE");
-            }
-
-            if ((strArray = AuxiliaryClasses) != null)
-            {
-                valueBuffer.Append(" AUX ");
-                if (strArray.Length > 1)
-                {
-                    valueBuffer.Append("( ");
-                }
-
-                for (var i = 0; i < strArray.Length; i++)
-                {
-                    if (i > 0)
-                    {
-                        valueBuffer.Append(" $ ");
-                    }
-
-                    valueBuffer.Append(strArray[i]);
-                }
-
-                if (strArray.Length > 1)
-                {
-                    valueBuffer.Append(" )");
-                }
-            }
-
-            if ((strArray = RequiredAttributes) != null)
-            {
-                valueBuffer.Append(" MUST ");
-                if (strArray.Length > 1)
-                {
-                    valueBuffer.Append("( ");
-                }
-
-                for (var i = 0; i < strArray.Length; i++)
-                {
-                    if (i > 0)
-                    {
-                        valueBuffer.Append(" $ ");
-                    }
-
-                    valueBuffer.Append(strArray[i]);
-                }
-
-                if (strArray.Length > 1)
-                {
-                    valueBuffer.Append(" )");
-                }
-            }
-
-            if ((strArray = OptionalAttributes) != null)
-            {
-                valueBuffer.Append(" MAY ");
-                if (strArray.Length > 1)
-                {
-                    valueBuffer.Append("( ");
-                }
-
-                for (var i = 0; i < strArray.Length; i++)
-                {
-                    if (i > 0)
-                    {
-                        valueBuffer.Append(" $ ");
-                    }
-
-                    valueBuffer.Append(strArray[i]);
-                }
-
-                if (strArray.Length > 1)
-                {
-                    valueBuffer.Append(" )");
-                }
-            }
-
-            if ((strArray = PrecludedAttributes) != null)
-            {
-                valueBuffer.Append(" NOT ");
-                if (strArray.Length > 1)
-                {
-                    valueBuffer.Append("( ");
-                }
-
-                for (var i = 0; i < strArray.Length; i++)
-                {
-                    if (i > 0)
-                    {
-                        valueBuffer.Append(" $ ");
-                    }
-
-                    valueBuffer.Append(strArray[i]);
-                }
-
-                if (strArray.Length > 1)
-                {
-                    valueBuffer.Append(" )");
-                }
-            }
-
-            IEnumerator en;
-            if ((en = QualifierNames) != null)
-            {
-                string qualName;
-                string[] qualValue;
-                while (en.MoveNext())
-                {
-                    qualName = (string)en.Current;
-                    valueBuffer.Append(" " + qualName + " ");
-                    if ((qualValue = GetQualifier(qualName)) != null)
-                    {
-                        if (qualValue.Length > 1)
-                        {
-                            valueBuffer.Append("( ");
-                        }
-
-                        for (var i = 0; i < qualValue.Length; i++)
-                        {
-                            if (i > 0)
-                            {
-                                valueBuffer.Append(" ");
-                            }
-
-                            valueBuffer.Append("'" + qualValue[i] + "'");
-                        }
-
-                        if (qualValue.Length > 1)
-                        {
-                            valueBuffer.Append(" )");
-                        }
-                    }
-                }
-            }
-
-            valueBuffer.Append(" )");
-            return valueBuffer.ToString();
-        }
-    }
-}
+﻿/******************************************************************************
+* The MIT License
+* Copyright (c) 2003 Novell Inc.  www.novell.com
+*
+* Permission is hereby granted, free of charge, to any person obtaining  a copy
+* of this software and associated documentation files (the Software), to deal
+* in the Software without restriction, including  without limitation the rights
+* to use, copy, modify, merge, publish, distribute, sublicense, and/or sell
+* copies of the Software, and to  permit persons to whom the Software is
+* furnished to do so, subject to the following conditions:
+*
+* The above copyright notice and this permission notice shall be included in
+* all copies or substantial portions of the Software.
+*
+* THE SOFTWARE IS PROVIDED AS IS, WITHOUT WARRANTY OF ANY KIND, EXPRESS OR
+* IMPLIED, INCLUDING BUT NOT LIMITED TO THE WARRANTIES OF MERCHANTABILITY,
+* FITNESS FOR A PARTICULAR PURPOSE AND NONINFRINGEMENT. IN NO EVENT SHALL THE
+* AUTHORS OR COPYRIGHT HOLDERS BE LIABLE FOR ANY CLAIM, DAMAGES OR OTHER
+* LIABILITY, WHETHER IN AN ACTION OF CONTRACT, TORT OR OTHERWISE, ARISING FROM,
+* OUT OF OR IN CONNECTION WITH THE SOFTWARE OR THE USE OR OTHER DEALINGS IN THE
+* SOFTWARE.
+*******************************************************************************/
+
+using Novell.Directory.Ldap.Utilclass;
+using System.Collections;
+using System.IO;
+using System.Text;
+
+namespace Novell.Directory.Ldap
+{
+    /// <summary>
+    ///     Represents a DIT (Directory Information Tree) content rule
+    ///     in a directory schema.
+    ///     The LdapDITContentRuleSchema class is used to discover or modify
+    ///     additional auxiliary classes, mandatory and optional attributes, and
+    ///     restricted attributes in effect for an object class.
+    /// </summary>
+    public class LdapDitContentRuleSchema : LdapSchemaElement
+    {
+        /// <summary>
+        ///     Constructs a DIT content rule for adding to or deleting from the
+        ///     schema.
+        /// </summary>
+        /// <param name="names">
+        ///     The names of the content rule.
+        /// </param>
+        /// <param name="oid">
+        ///     The unique object identifier of the content rule -
+        ///     in dotted numerical format.
+        /// </param>
+        /// <param name="description">
+        ///     The optional description of the content rule.
+        /// </param>
+        /// <param name="obsolete">
+        ///     True if the content rule is obsolete.
+        /// </param>
+        /// <param name="auxiliary">
+        ///     A list of auxiliary object classes allowed for
+        ///     an entry to which this content rule applies.
+        ///     These may either be specified by name or
+        ///     numeric oid.
+        /// </param>
+        /// <param name="required">
+        ///     A list of attributes that an entry
+        ///     to which this content rule applies must
+        ///     contain in addition to its normal set of
+        ///     mandatory attributes. These attributes may be
+        ///     specified by either name or numeric oid.
+        /// </param>
+        /// <param name="optional">
+        ///     A list of attributes that an entry
+        ///     to which this content rule applies may contain
+        ///     in addition to its normal set of optional
+        ///     attributes. These attributes may be specified by
+        ///     either name or numeric oid.
+        /// </param>
+        /// <param name="precluded">
+        ///     A list, consisting of a subset of the optional
+        ///     attributes of the structural and
+        ///     auxiliary object classes which are precluded
+        ///     from an entry to which this content rule
+        ///     applies. These may be specified by either name
+        ///     or numeric oid.
+        /// </param>
+        public LdapDitContentRuleSchema(string[] names, string oid, string description, bool obsolete,
+            string[] auxiliary, string[] required, string[] optional, string[] precluded)
+            : base(LdapSchema.SchemaTypeNames[LdapSchema.Ditcontent])
+        {
+            Names = new string[names.Length];
+            names.CopyTo(Names, 0);
+            Id = oid;
+            Description = description;
+            Obsolete = obsolete;
+            AuxiliaryClasses = auxiliary;
+            RequiredAttributes = required;
+            OptionalAttributes = optional;
+            PrecludedAttributes = precluded;
+            Value = FormatString();
+        }
+
+        /// <summary>
+        ///     Constructs a DIT content rule from the raw string value returned from a
+        ///     schema query for dITContentRules.
+        /// </summary>
+        /// <param name="raw">
+        ///     The raw string value returned from a schema query
+        ///     for content rules.
+        /// </param>
+        public LdapDitContentRuleSchema(string raw)
+            : base(LdapSchema.SchemaTypeNames[LdapSchema.Ditcontent])
+        {
+            Obsolete = false;
+            var parser = new SchemaParser(raw);
+
+            if (parser.Names != null)
+            {
+                Names = new string[parser.Names.Length];
+                parser.Names.CopyTo(Names, 0);
+            }
+
+            if (parser.Id != null)
+            {
+                Id = parser.Id;
+            }
+
+            if (parser.Description != null)
+            {
+                Description = parser.Description;
+            }
+
+            if (parser.Auxiliary != null)
+            {
+                AuxiliaryClasses = new string[parser.Auxiliary.Length];
+                parser.Auxiliary.CopyTo(AuxiliaryClasses, 0);
+            }
+
+            if (parser.Required != null)
+            {
+                RequiredAttributes = new string[parser.Required.Length];
+                parser.Required.CopyTo(RequiredAttributes, 0);
+            }
+
+            if (parser.Optional != null)
+            {
+                OptionalAttributes = new string[parser.Optional.Length];
+                parser.Optional.CopyTo(OptionalAttributes, 0);
+            }
+
+            if (parser.Precluded != null)
+            {
+                PrecludedAttributes = new string[parser.Precluded.Length];
+                parser.Precluded.CopyTo(PrecludedAttributes, 0);
+            }
+
+            Obsolete = parser.Obsolete;
+            var qualifiers = parser.Qualifiers;
+            AttributeQualifier attrQualifier;
+            while (qualifiers.MoveNext())
+            {
+                attrQualifier = qualifiers.Current;
+                SetQualifier(attrQualifier.Name, attrQualifier.Values);
+            }
+
+            Value = FormatString();
+        }
+
+        /// <summary>
+        ///     Returns the list of allowed auxiliary classes.
+        /// </summary>
+        /// <returns>
+        ///     The list of allowed auxiliary classes.
+        /// </returns>
+        public string[] AuxiliaryClasses { get; } = { string.Empty };
+
+        /// <summary>
+        ///     Returns the list of additional required attributes for an entry
+        ///     controlled by this content rule.
+        /// </summary>
+        /// <returns>
+        ///     The list of additional required attributes.
+        /// </returns>
+        public string[] RequiredAttributes { get; } = { string.Empty };
+
+        /// <summary>
+        ///     Returns the list of additional optional attributes for an entry
+        ///     controlled by this content rule.
+        /// </summary>
+        /// <returns>
+        ///     The list of additional optional attributes.
+        /// </returns>
+        public string[] OptionalAttributes { get; } = { string.Empty };
+
+        /// <summary>
+        ///     Returns the list of precluded attributes for an entry controlled by
+        ///     this content rule.
+        /// </summary>
+        /// <returns>
+        ///     The list of precluded attributes.
+        /// </returns>
+        public string[] PrecludedAttributes { get; } = { string.Empty };
+
+        /// <summary>
+        ///     Returns a string in a format suitable for directly adding to a
+        ///     directory, as a value of the particular schema element class.
+        /// </summary>
+        /// <returns>
+        ///     A string representation of the class' definition.
+        /// </returns>
+        protected override string FormatString()
+        {
+            var valueBuffer = new StringBuilder("( ");
+            string token;
+
+            if ((token = Id) != null)
+            {
+                valueBuffer.Append(token);
+            }
+
+            var strArray = GetNames();
+            if (strArray != null)
+            {
+                valueBuffer.Append(" NAME ");
+                if (strArray.Length == 1)
+                {
+                    valueBuffer.Append("'" + strArray[0] + "'");
+                }
+                else
+                {
+                    valueBuffer.Append("( ");
+
+                    for (var i = 0; i < strArray.Length; i++)
+                    {
+                        valueBuffer.Append(" '" + strArray[i] + "'");
+                    }
+
+                    valueBuffer.Append(" )");
+                }
+            }
+
+            if ((token = Description) != null)
+            {
+                valueBuffer.Append(" DESC ");
+                valueBuffer.Append("'" + token + "'");
+            }
+
+            if (Obsolete)
+            {
+                valueBuffer.Append(" OBSOLETE");
+            }
+
+            if ((strArray = AuxiliaryClasses) != null)
+            {
+                valueBuffer.Append(" AUX ");
+                if (strArray.Length > 1)
+                {
+                    valueBuffer.Append("( ");
+                }
+
+                for (var i = 0; i < strArray.Length; i++)
+                {
+                    if (i > 0)
+                    {
+                        valueBuffer.Append(" $ ");
+                    }
+
+                    valueBuffer.Append(strArray[i]);
+                }
+
+                if (strArray.Length > 1)
+                {
+                    valueBuffer.Append(" )");
+                }
+            }
+
+            if ((strArray = RequiredAttributes) != null)
+            {
+                valueBuffer.Append(" MUST ");
+                if (strArray.Length > 1)
+                {
+                    valueBuffer.Append("( ");
+                }
+
+                for (var i = 0; i < strArray.Length; i++)
+                {
+                    if (i > 0)
+                    {
+                        valueBuffer.Append(" $ ");
+                    }
+
+                    valueBuffer.Append(strArray[i]);
+                }
+
+                if (strArray.Length > 1)
+                {
+                    valueBuffer.Append(" )");
+                }
+            }
+
+            if ((strArray = OptionalAttributes) != null)
+            {
+                valueBuffer.Append(" MAY ");
+                if (strArray.Length > 1)
+                {
+                    valueBuffer.Append("( ");
+                }
+
+                for (var i = 0; i < strArray.Length; i++)
+                {
+                    if (i > 0)
+                    {
+                        valueBuffer.Append(" $ ");
+                    }
+
+                    valueBuffer.Append(strArray[i]);
+                }
+
+                if (strArray.Length > 1)
+                {
+                    valueBuffer.Append(" )");
+                }
+            }
+
+            if ((strArray = PrecludedAttributes) != null)
+            {
+                valueBuffer.Append(" NOT ");
+                if (strArray.Length > 1)
+                {
+                    valueBuffer.Append("( ");
+                }
+
+                for (var i = 0; i < strArray.Length; i++)
+                {
+                    if (i > 0)
+                    {
+                        valueBuffer.Append(" $ ");
+                    }
+
+                    valueBuffer.Append(strArray[i]);
+                }
+
+                if (strArray.Length > 1)
+                {
+                    valueBuffer.Append(" )");
+                }
+            }
+
+            IEnumerator en;
+            if ((en = QualifierNames) != null)
+            {
+                string qualName;
+                string[] qualValue;
+                while (en.MoveNext())
+                {
+                    qualName = (string)en.Current;
+                    valueBuffer.Append(" " + qualName + " ");
+                    if ((qualValue = GetQualifier(qualName)) != null)
+                    {
+                        if (qualValue.Length > 1)
+                        {
+                            valueBuffer.Append("( ");
+                        }
+
+                        for (var i = 0; i < qualValue.Length; i++)
+                        {
+                            if (i > 0)
+                            {
+                                valueBuffer.Append(" ");
+                            }
+
+                            valueBuffer.Append("'" + qualValue[i] + "'");
+                        }
+
+                        if (qualValue.Length > 1)
+                        {
+                            valueBuffer.Append(" )");
+                        }
+                    }
+                }
+            }
+
+            valueBuffer.Append(" )");
+            return valueBuffer.ToString();
+        }
+    }
+}