--- conflicted
+++ resolved
@@ -1,913 +1,909 @@
-﻿/******************************************************************************
-* The MIT License
-* Copyright (c) 2003 Novell Inc.  www.novell.com
-*
-* Permission is hereby granted, free of charge, to any person obtaining  a copy
-* of this software and associated documentation files (the Software), to deal
-* in the Software without restriction, including  without limitation the rights
-* to use, copy, modify, merge, publish, distribute, sublicense, and/or sell
-* copies of the Software, and to  permit persons to whom the Software is
-* furnished to do so, subject to the following conditions:
-*
-* The above copyright notice and this permission notice shall be included in
-* all copies or substantial portions of the Software.
-*
-* THE SOFTWARE IS PROVIDED AS IS, WITHOUT WARRANTY OF ANY KIND, EXPRESS OR
-* IMPLIED, INCLUDING BUT NOT LIMITED TO THE WARRANTIES OF MERCHANTABILITY,
-* FITNESS FOR A PARTICULAR PURPOSE AND NONINFRINGEMENT. IN NO EVENT SHALL THE
-* AUTHORS OR COPYRIGHT HOLDERS BE LIABLE FOR ANY CLAIM, DAMAGES OR OTHER
-* LIABILITY, WHETHER IN AN ACTION OF CONTRACT, TORT OR OTHERWISE, ARISING FROM,
-* OUT OF OR IN CONNECTION WITH THE SOFTWARE OR THE USE OR OTHER DEALINGS IN THE
-* SOFTWARE.
-*******************************************************************************/
-
-using Novell.Directory.Ldap.Utilclass;
-using System;
-using System.Collections.Generic;
-using System.IO;
-using System.Text;
-
-namespace Novell.Directory.Ldap
-{
-    /// <summary>
-    ///     The name and values of one attribute of a directory entry.
-    ///     LdapAttribute objects are used when searching for, adding,
-    ///     modifying, and deleting attributes from the directory.
-    ///     LdapAttributes are often used in conjunction with an
-    ///     {@link LdapAttributeSet} when retrieving or adding multiple
-    ///     attributes to an entry.
-    /// </summary>
-    /// <seealso cref="LdapEntry">
-    /// </seealso>
-    /// <seealso cref="LdapAttributeSet">
-    /// </seealso>
-    /// <seealso cref="LdapModification">
-    /// </seealso>
-    public class LdapAttribute : IComparable
-    {
-        private readonly string _baseName; // cn of cn;lang-ja;phonetic
-
-        private readonly string[] _subTypes; // lang-ja of cn;lang-ja
-        private object[] _values; // Array of byte[] attribute values
-
-        /// <summary>
-        ///     Constructs an attribute with copies of all values of the input
-        ///     attribute.
-        /// </summary>
-        /// <param name="attr">
-        ///     An LdapAttribute to use as a template.
-        ///     @throws IllegalArgumentException if attr is null.
-        /// </param>
-        public LdapAttribute(LdapAttribute attr)
-        {
-            if (attr == null)
-            {
-                throw new ArgumentException("LdapAttribute class cannot be null");
-            }
-
-            // Do a deep copy of the LdapAttribute template
-            Name = attr.Name;
-            _baseName = attr._baseName;
-            if (attr._subTypes != null)
-            {
-                _subTypes = new string[attr._subTypes.Length];
-                Array.Copy(attr._subTypes, 0, _subTypes, 0, _subTypes.Length);
-            }
-
-            // OK to just copy attributes, as the app only sees a deep copy of them
-            if (attr._values != null)
-            {
-                _values = new object[attr._values.Length];
-                Array.Copy(attr._values, 0, _values, 0, _values.Length);
-            }
-        }
-
-        /// <summary>
-        ///     Constructs an attribute with no values.
-        /// </summary>
-        /// <param name="attrName">
-        ///     Name of the attribute.
-        ///     @throws IllegalArgumentException if attrName is null.
-        /// </param>
-        public LdapAttribute(string attrName)
-        {
-            Name = attrName ?? throw new ArgumentException("Attribute name cannot be null");
-            _baseName = GetBaseName(attrName);
-            _subTypes = GetSubtypes(attrName);
-        }
-
-        /// <summary>
-        ///     Constructs an attribute with a byte-formatted value.
-        /// </summary>
-        /// <param name="attrName">
-        ///     Name of the attribute.
-        /// </param>
-        /// <param name="attrBytes">
-        ///     Value of the attribute as raw bytes.
-        ///     Note: If attrBytes represents a string it should be UTF-8 encoded.
-        ///     @throws IllegalArgumentException if attrName or attrBytes is null.
-        /// </param>
-        public LdapAttribute(string attrName, byte[] attrBytes)
-            : this(attrName)
-        {
-            if (attrBytes == null)
-            {
-                throw new ArgumentException("Attribute value cannot be null");
-            }
-
-            // Make our own copy of the byte array to prevent app from changing it
-            var tmp = new byte[attrBytes.Length];
-            Array.Copy(attrBytes, 0, tmp, 0, attrBytes.Length);
-            Add(tmp);
-        }
-
-        /// <summary>
-        ///     Constructs an attribute with a single string value.
-        /// </summary>
-        /// <param name="attrName">
-        ///     Name of the attribute.
-        /// </param>
-        /// <param name="attrString">
-        ///     Value of the attribute as a string.
-        ///     @throws IllegalArgumentException if attrName or attrString is null.
-        /// </param>
-        public LdapAttribute(string attrName, string attrString)
-            : this(attrName)
-        {
-            if (attrString == null)
-            {
-                throw new ArgumentException("Attribute value cannot be null");
-            }
-
-            try
-            {
-                var ibytes = attrString.ToUtf8Bytes();
-                Add(ibytes);
-            }
-            catch (IOException e)
-            {
-                throw new Exception(e.ToString());
-            }
-        }
-
-        /// <summary>
-        ///     Constructs an attribute with an array of string values.
-        /// </summary>
-        /// <param name="attrName">
-        ///     Name of the attribute.
-        /// </param>
-        /// <param name="attrStrings">
-        ///     Array of values as strings.
-        ///     @throws IllegalArgumentException if attrName, attrStrings, or a member
-        ///     of attrStrings is null.
-        /// </param>
-        public LdapAttribute(string attrName, string[] attrStrings)
-            : this(attrName)
-        {
-            if (attrStrings == null)
-            {
-                throw new ArgumentException("Attribute values array cannot be null");
-            }
-
-            for (int i = 0, u = attrStrings.Length; i < u; i++)
-            {
-                try
-                {
-                    if (attrStrings[i] == null)
-                    {
-                        throw new ArgumentException("Attribute value " + "at array index " + i + " cannot be null");
-                    }
-
-                    var ibytes = attrStrings[i].ToUtf8Bytes();
-                    Add(ibytes);
-                }
-                catch (IOException e)
-                {
-                    throw new Exception(e.ToString());
-                }
-            }
-        }
-
-        /// <summary>
-        ///     Returns an enumerator for the values of the attribute in byte format.
-        /// </summary>
-        /// <returns>
-        ///     The values of the attribute in byte format.
-        ///     Note: All string values will be UTF-8 encoded. To decode use the
-        ///     String constructor. Example: new String( byteArray, "UTF-8" );.
-        /// </returns>
-        public IEnumerator<byte[]> ByteValues => new ArrayEnumeration<byte[]>(ByteValueArray);
-
-        /// <summary>
-        ///     Returns an enumerator for the string values of an attribute.
-        /// </summary>
-        /// <returns>
-        ///     The string values of an attribute.
-        /// </returns>
-        public IEnumerator<string> StringValues => new ArrayEnumeration<string>(StringValueArray);
-
-        /// <summary>
-        ///     Returns the values of the attribute as an array of bytes.
-        /// </summary>
-        /// <returns>
-        ///     The values as an array of bytes or an empty array if there are
-        ///     no values.
-        /// </returns>
-        public byte[][] ByteValueArray
-        {
-            get
-            {
-                if (_values == null)
-                {
-                    return new byte[0][];
-                }
-
-                var size = _values.Length;
-                var bva = new byte[size][];
-
-                // Deep copy so application cannot change values
-                for (int i = 0, u = size; i < u; i++)
-                {
-                    bva[i] = new byte[((byte[])_values[i]).Length];
-                    Array.Copy((Array)_values[i], 0, bva[i], 0, bva[i].Length);
-                }
-
-                return bva;
-            }
-        }
-
-        /// <summary>
-        ///     Returns the values of the attribute as an array of strings.
-        /// </summary>
-        /// <returns>
-        ///     The values as an array of strings or an empty array if there are
-        ///     no values.
-        /// </returns>
-        public string[] StringValueArray
-        {
-            get
-            {
-                if (_values == null)
-                {
-                    return new string[0];
-                }
-
-                var size = _values.Length;
-                var sva = new string[size];
-                for (var j = 0; j < size; j++)
-                {
-                    var valueBytes = (byte[])_values[j];
-                    sva[j] = valueBytes.ToUtf8String();
-                }
-
-                return sva;
-            }
-        }
-
-        /// <summary>
-        ///     Returns the the first value of the attribute as a. <code>String</code>.
-        /// </summary>
-        /// <returns>
-        ///     The UTF-8 encoded.<code>String</code> value of the attribute's
-        ///     value.  If the value wasn't a UTF-8 encoded. <code>String</code>
-        ///     to begin with the value of the returned. <code>String</code> is
-        ///     non deterministic.
-        ///     If. <code>this</code> attribute has more than one value the
-        ///     first value is converted to a UTF-8 encoded. <code>String</code>
-        ///     and returned. It should be noted, that the directory may
-        ///     return attribute values in any order, so that the first
-        ///     value may vary from one call to another.
-        ///     If the attribute has no values. <code>null</code> is returned.
-        /// </returns>
-        public string StringValue
-        {
-            get
-            {
-                string rval = null;
-                if (_values != null)
-                {
-                    var valueBytes = (byte[])_values[0];
-                    rval = valueBytes.ToUtf8String();
-                }
-
-                return rval;
-            }
-        }
-
-        /// <summary>
-        ///     Returns the the first value of the attribute as a byte array.
-        /// </summary>
-        /// <returns>
-        ///     The binary value of. <code>this</code> attribute or.
-        ///     <code>null</code> if. <code>this</code> attribute doesn't have a value.
-        ///     If the attribute has no values. <code>null</code> is returned.
-        /// </returns>
-        public byte[] ByteValue
-        {
-            get
-            {
-                byte[] bva = null;
-                if (_values != null)
-                {
-                    // Deep copy so app can't change the value
-                    bva = new byte[((byte[])_values[0]).Length];
-                    Array.Copy((Array)_values[0], 0, bva, 0, bva.Length);
-                }
-
-                return bva;
-            }
-        }
-
-        /// <summary>
-        ///     Returns the language subtype of the attribute, if any.
-        ///     For example, if the attribute name is cn;lang-ja;phonetic,
-        ///     this method returns the string, lang-ja.
-        /// </summary>
-        /// <returns>
-        ///     The language subtype of the attribute or null if the attribute
-        ///     has none.
-        /// </returns>
-        public string LangSubtype
-        {
-            get
-            {
-                if (_subTypes != null)
-                {
-                    for (var i = 0; i < _subTypes.Length; i++)
-                    {
-                        if (_subTypes[i].StartsWith("lang-"))
-                        {
-                            return _subTypes[i];
-                        }
-                    }
-                }
-
-                return null;
-            }
-        }
-
-        /// <summary>
-        ///     Returns the name of the attribute.
-        /// </summary>
-        /// <returns>
-        ///     The name of the attribute.
-        /// </returns>
-        public string Name { get; }
-
-        /// <summary>
-        ///     Replaces all values with the specified value. This protected method is
-        ///     used by sub-classes of LdapSchemaElement because the value cannot be set
-        ///     with a contructor.
-        /// </summary>
-        protected string Value
-        {
-            set
-            {
-                _values = null;
-                try
-                {
-                    Add(value.ToUtf8Bytes());
-                }
-                catch (IOException ue)
-                {
-                    throw new Exception(ue.ToString());
-                }
-            }
-        }
-
-        /// <summary>
-        ///     Compares this object with the specified object for order.
-        ///     Ordering is determined by comparing attribute names (see
-        ///     {@link #getName() }) using the method compareTo() of the String class.
-        /// </summary>
-        /// <param name="attribute">
-        ///     The LdapAttribute to be compared to this object.
-        /// </param>
-        /// <returns>
-        ///     Returns a negative integer, zero, or a positive
-        ///     integer as this object is less than, equal to, or greater than the
-        ///     specified object.
-        /// </returns>
-        public virtual int CompareTo(object attribute)
-        {
-            return Name.CompareTo(((LdapAttribute)attribute).Name);
-        }
-
-        /// <summary>
-        ///     Returns a clone of this LdapAttribute.
-        /// </summary>
-        /// <returns>
-        ///     clone of this LdapAttribute.
-        /// </returns>
-        public LdapAttribute Clone()
-        {
-            try
-            {
-                var newObj = (LdapAttribute)MemberwiseClone();
-                if (_values != null)
-                {
-                    Array.Copy(_values, 0, newObj._values, 0, _values.Length);
-                }
-
-                return newObj;
-            }
-            catch (Exception ce)
-            {
-                throw new Exception("Internal error, cannot create clone", ce);
-            }
-        }
-
-        /// <summary>
-        ///     Adds a string value to the attribute.
-        /// </summary>
-        /// <param name="attrString">
-        ///     Value of the attribute as a String.
-        ///     @throws IllegalArgumentException if attrString is null.
-        /// </param>
-        public virtual void AddValue(string attrString)
-        {
-            if (attrString == null)
-            {
-                throw new ArgumentException("Attribute value cannot be null");
-            }
-
-            Add(attrString.ToUtf8Bytes());
-        }
-
-        /// <summary>
-        ///     Adds a byte-formatted value to the attribute.
-        /// </summary>
-        /// <param name="attrBytes">
-        ///     Value of the attribute as raw bytes.
-        ///     Note: If attrBytes represents a string it should be UTF-8 encoded.
-        ///     @throws IllegalArgumentException if attrBytes is null.
-        /// </param>
-        public virtual void AddValue(byte[] attrBytes)
-        {
-            if (attrBytes == null)
-            {
-                throw new ArgumentException("Attribute value cannot be null");
-            }
-
-            Add(attrBytes);
-        }
-
-        /// <summary>
-        ///     Adds a base64 encoded value to the attribute.
-        ///     The value will be decoded and stored as bytes.  String
-        ///     data encoded as a base64 value must be UTF-8 characters.
-        /// </summary>
-        /// <param name="attrString">
-        ///     The base64 value of the attribute as a String.
-        ///     @throws IllegalArgumentException if attrString is null.
-        /// </param>
-        public void AddBase64Value(string attrString)
-        {
-            if (attrString == null)
-            {
-                throw new ArgumentException("Attribute value cannot be null");
-            }
-
-            Add(Base64.Decode(attrString));
-        }
-
-        /// <summary>
-        ///     Adds a base64 encoded value to the attribute.
-        ///     The value will be decoded and stored as bytes.  Character
-        ///     data encoded as a base64 value must be UTF-8 characters.
-        /// </summary>
-        /// <param name="attrString">
-        ///     The base64 value of the attribute as a StringBuffer.
-        /// </param>
-        /// <param name="start">
-        ///     The start index of base64 encoded part, inclusive.
-        /// </param>
-        /// <param name="end">
-        ///     The end index of base encoded part, exclusive.
-        ///     @throws IllegalArgumentException if attrString is null.
-        /// </param>
-        public void AddBase64Value(StringBuilder attrString, int start, int end)
-        {
-            if (attrString == null)
-            {
-                throw new ArgumentException("Attribute value cannot be null");
-            }
-
-            Add(Base64.Decode(attrString, start, end));
-        }
-
-        /// <summary>
-        ///     Adds a base64 encoded value to the attribute.
-        ///     The value will be decoded and stored as bytes.  Character
-        ///     data encoded as a base64 value must be UTF-8 characters.
-        /// </summary>
-        /// <param name="attrChars">
-        ///     The base64 value of the attribute as an array of
-        ///     characters.
-        ///     @throws IllegalArgumentException if attrString is null.
-        /// </param>
-        public void AddBase64Value(char[] attrChars)
-        {
-            if (attrChars == null)
-            {
-                throw new ArgumentException("Attribute value cannot be null");
-            }
-
-            Add(Base64.Decode(attrChars));
-        }
-
-<<<<<<< HEAD
-=======
-        /// <summary>
->>>>>>> e31d7667
-        ///     Returns the base name of the attribute.
-        ///     For example, if the attribute name is cn;lang-ja;phonetic,
-        ///     this method returns cn.
-        /// </summary>
-        /// <returns>
-        ///     The base name of the attribute.
-        /// </returns>
-        public string GetBaseName()
-        {
-            return _baseName;
-        }
-
-        /// <summary>
-        ///     Returns the base name of the specified attribute name.
-        ///     For example, if the attribute name is cn;lang-ja;phonetic,
-        ///     this method returns cn.
-        /// </summary>
-        /// <param name="attrName">
-        ///     Name of the attribute from which to extract the
-        ///     base name.
-        /// </param>
-        /// <returns>
-        ///     The base name of the attribute.
-        ///     @throws IllegalArgumentException if attrName is null.
-        /// </returns>
-        public static string GetBaseName(string attrName)
-        {
-            if (attrName == null)
-            {
-                throw new ArgumentException("Attribute name cannot be null");
-            }
-
-            var idx = attrName.IndexOf(';');
-            if (idx == -1)
-            {
-                return attrName;
-            }
-
-            return attrName.Substring(0, idx - 0);
-        }
-
-        /// <summary>
-        ///     Extracts the subtypes from the attribute name.
-        ///     For example, if the attribute name is cn;lang-ja;phonetic,
-        ///     this method returns an array containing lang-ja and phonetic.
-        /// </summary>
-        /// <returns>
-        ///     An array subtypes or null if the attribute has none.
-        /// </returns>
-        public string[] GetSubtypes()
-        {
-            return _subTypes;
-        }
-
-        /// <summary>
-        ///     Extracts the subtypes from the specified attribute name.
-        ///     For example, if the attribute name is cn;lang-ja;phonetic,
-        ///     this method returns an array containing lang-ja and phonetic.
-        /// </summary>
-        /// <param name="attrName">
-        ///     Name of the attribute from which to extract
-        ///     the subtypes.
-        /// </param>
-        /// <returns>
-        ///     An array subtypes or null if the attribute has none.
-        ///     @throws IllegalArgumentException if attrName is null.
-        /// </returns>
-        public static string[] GetSubtypes(string attrName)
-        {
-            if (attrName == null)
-            {
-                throw new ArgumentException("Attribute name cannot be null");
-            }
-
-            var st = new Tokenizer(attrName, ";");
-            string[] subTypes = null;
-            var cnt = st.Count;
-            if (cnt > 0)
-            {
-                st.NextToken(); // skip over basename
-                subTypes = new string[cnt - 1];
-                var i = 0;
-                while (st.HasMoreTokens())
-                {
-                    subTypes[i++] = st.NextToken();
-                }
-            }
-
-            return subTypes;
-        }
-
-        /// <summary>
-        ///     Reports if the attribute name contains the specified subtype.
-        ///     For example, if you check for the subtype lang-en and the
-        ///     attribute name is cn;lang-en, this method returns true.
-        /// </summary>
-        /// <param name="subtype">
-        ///     The single subtype to check for.
-        /// </param>
-        /// <returns>
-        ///     True, if the attribute has the specified subtype;
-        ///     false, if it doesn't.
-        ///     @throws IllegalArgumentException if subtype is null.
-        /// </returns>
-        public bool HasSubtype(string subtype)
-        {
-            if (subtype == null)
-            {
-                throw new ArgumentException("subtype cannot be null");
-            }
-
-            if (_subTypes != null)
-            {
-                for (var i = 0; i < _subTypes.Length; i++)
-                {
-                    if (_subTypes[i].EqualsOrdinalCI(subtype))
-                    {
-                        return true;
-                    }
-                }
-            }
-
-            return false;
-        }
-
-        /// <summary>
-        ///     Reports if the attribute name contains all the specified subtypes.
-        ///     For example, if you check for the subtypes lang-en and phonetic
-        ///     and if the attribute name is cn;lang-en;phonetic, this method
-        ///     returns true. If the attribute name is cn;phonetic or cn;lang-en,
-        ///     this method returns false.
-        /// </summary>
-        /// <param name="subtypes">
-        ///     An array of subtypes to check for.
-        /// </param>
-        /// <returns>
-        ///     True, if the attribute has all the specified subtypes;
-        ///     false, if it doesn't have all the subtypes.
-        ///     @throws IllegalArgumentException if subtypes is null or if array member
-        ///     is null.
-        /// </returns>
-        public bool HasSubtypes(string[] subtypes)
-        {
-            if (subtypes == null)
-            {
-                throw new ArgumentException("subtypes cannot be null");
-            }
-
-            for (var i = 0; i < subtypes.Length; i++)
-            {
-                for (var j = 0; j < _subTypes.Length; j++)
-                {
-                    if (_subTypes[j] == null)
-                    {
-                        throw new ArgumentException("subtype " + "at array index " + i + " cannot be null");
-                    }
-
-                    if (_subTypes[j].EqualsOrdinalCI(subtypes[i]))
-                    {
-                        goto gotSubType;
-                    }
-                }
-
-                return false;
-            gotSubType:;
-            }
-
-            return true;
-        }
-
-        /// <summary>
-        ///     Removes a string value from the attribute.
-        /// </summary>
-        /// <param name="attrString">
-        ///     Value of the attribute as a string.
-        ///     Note: Removing a value which is not present in the attribute has
-        ///     no effect.
-        ///     @throws IllegalArgumentException if attrString is null.
-        /// </param>
-        public virtual void RemoveValue(string attrString)
-        {
-            if (attrString == null)
-            {
-                throw new ArgumentException("Attribute value cannot be null");
-            }
-
-            RemoveValue(attrString.ToUtf8Bytes());
-        }
-
-        /// <summary>
-        ///     Removes a byte-formatted value from the attribute.
-        /// </summary>
-        /// <param name="attrBytes">
-        ///     Value of the attribute as raw bytes.
-        ///     Note: If attrBytes represents a string it should be UTF-8 encoded.
-        ///     Example: <code>String.getBytes("UTF-8");</code>
-        ///     Note: Removing a value which is not present in the attribute has
-        ///     no effect.
-        ///     @throws IllegalArgumentException if attrBytes is null.
-        /// </param>
-        public virtual void RemoveValue(byte[] attrBytes)
-        {
-            if (attrBytes == null)
-            {
-                throw new ArgumentException("Attribute value cannot be null");
-            }
-
-            for (var i = 0; i < _values.Length; i++)
-            {
-                if (Equals(attrBytes, (byte[])_values[i]))
-                {
-                    if (i == 0 && _values.Length == 1)
-                    {
-                        // Optimize if first element of a single valued attr
-                        _values = null;
-                        return;
-                    }
-
-                    if (_values.Length == 1)
-                    {
-                        _values = null;
-                    }
-                    else
-                    {
-                        var moved = _values.Length - i - 1;
-                        var tmp = new object[_values.Length - 1];
-                        if (i != 0)
-                        {
-                            Array.Copy(_values, 0, tmp, 0, i);
-                        }
-
-                        if (moved != 0)
-                        {
-                            Array.Copy(_values, i + 1, tmp, i, moved);
-                        }
-
-                        _values = tmp;
-                    }
-
-                    break;
-                }
-            }
-        }
-
-        /// <summary>
-        ///     Returns the number of values in the attribute.
-        /// </summary>
-        /// <returns>
-        ///     The number of values in the attribute.
-        /// </returns>
-        public int Size()
-        {
-            return _values == null ? 0 : _values.Length;
-        }
-
-        /// <summary>
-        ///     Adds an object to. <code>this</code> object's list of attribute values.
-        /// </summary>
-        /// <param name="bytes">
-        ///     Ultimately all of this attribute's values are treated
-        ///     as binary data so we simplify the process by requiring
-        ///     that all data added to our list is in binary form.
-        ///     Note: If attrBytes represents a string it should be UTF-8 encoded.
-        /// </param>
-        private void Add(byte[] bytes)
-        {
-            if (_values == null)
-            {
-                _values = new object[] { bytes };
-            }
-            else
-            {
-                // Duplicate attribute values not allowed
-                for (var i = 0; i < _values.Length; i++)
-                {
-                    if (Equals(bytes, (byte[])_values[i]))
-                    {
-                        return; // Duplicate, don't add
-                    }
-                }
-
-                var tmp = new object[_values.Length + 1];
-                Array.Copy(_values, 0, tmp, 0, _values.Length);
-                tmp[_values.Length] = bytes;
-                _values = tmp;
-            }
-        }
-
-        /// <summary>
-        ///     Returns true if the two specified arrays of bytes are equal to each
-        ///     another.  Matches the logic of Arrays.equals which is not available
-        ///     in jdk 1.1.x.
-        /// </summary>
-        /// <param name="e1">
-        ///     the first array to be tested.
-        /// </param>
-        /// <param name="e2">
-        ///     the second array to be tested.
-        /// </param>
-        /// <returns>
-        ///     true if the two arrays are equal.
-        /// </returns>
-        private bool Equals(byte[] e1, byte[] e2)
-        {
-            // If same object, they compare true
-            if (e1 == e2)
-            {
-                return true;
-            }
-
-            // If either but not both are null, they compare false
-            if (e1 == null || e2 == null)
-            {
-                return false;
-            }
-
-            // If arrays have different length, they compare false
-            var length = e1.Length;
-            if (e2.Length != length)
-            {
-                return false;
-            }
-
-            // If any of the bytes are different, they compare false
-            for (var i = 0; i < length; i++)
-            {
-                if (e1[i] != e2[i])
-                {
-                    return false;
-                }
-            }
-
-            return true;
-        }
-
-        /// <summary>
-        ///     Returns a string representation of this LdapAttribute.
-        /// </summary>
-        /// <returns>
-        ///     a string representation of this LdapAttribute.
-        /// </returns>
-        public override string ToString()
-        {
-            var result = new StringBuilder("LdapAttribute: ");
-
-            result.Append("{type='" + Name + "'");
-            if (_values != null)
-            {
-                result.Append(", ");
-                if (_values.Length == 1)
-                {
-                    result.Append("value='");
-                }
-                else
-                {
-                    result.Append("values='");
-                }
-
-                for (var i = 0; i < _values.Length; i++)
-                {
-                    if (i != 0)
-                    {
-                        result.Append("','");
-                    }
-
-                    var valueBytes = (byte[])_values[i];
-
-                    if (valueBytes.Length == 0)
-                    {
-                        continue;
-                    }
-
-                    var sval = valueBytes.ToUtf8String();
-                    if (sval.Length == 0)
-                    {
-                        // didn't decode well, must be binary
-                        result.Append("<binary value, length:" + sval.Length);
-                        continue;
-                    }
-
-                    result.Append(sval);
-                }
-
-                result.Append("'");
-            }
-
-            result.Append("}");
-            return result.ToString();
-        }
-    }
-}
+﻿/******************************************************************************
+* The MIT License
+* Copyright (c) 2003 Novell Inc.  www.novell.com
+*
+* Permission is hereby granted, free of charge, to any person obtaining  a copy
+* of this software and associated documentation files (the Software), to deal
+* in the Software without restriction, including  without limitation the rights
+* to use, copy, modify, merge, publish, distribute, sublicense, and/or sell
+* copies of the Software, and to  permit persons to whom the Software is
+* furnished to do so, subject to the following conditions:
+*
+* The above copyright notice and this permission notice shall be included in
+* all copies or substantial portions of the Software.
+*
+* THE SOFTWARE IS PROVIDED AS IS, WITHOUT WARRANTY OF ANY KIND, EXPRESS OR
+* IMPLIED, INCLUDING BUT NOT LIMITED TO THE WARRANTIES OF MERCHANTABILITY,
+* FITNESS FOR A PARTICULAR PURPOSE AND NONINFRINGEMENT. IN NO EVENT SHALL THE
+* AUTHORS OR COPYRIGHT HOLDERS BE LIABLE FOR ANY CLAIM, DAMAGES OR OTHER
+* LIABILITY, WHETHER IN AN ACTION OF CONTRACT, TORT OR OTHERWISE, ARISING FROM,
+* OUT OF OR IN CONNECTION WITH THE SOFTWARE OR THE USE OR OTHER DEALINGS IN THE
+* SOFTWARE.
+*******************************************************************************/
+
+using Novell.Directory.Ldap.Utilclass;
+using System;
+using System.Collections.Generic;
+using System.IO;
+using System.Text;
+
+namespace Novell.Directory.Ldap
+{
+    /// <summary>
+    ///     The name and values of one attribute of a directory entry.
+    ///     LdapAttribute objects are used when searching for, adding,
+    ///     modifying, and deleting attributes from the directory.
+    ///     LdapAttributes are often used in conjunction with an
+    ///     {@link LdapAttributeSet} when retrieving or adding multiple
+    ///     attributes to an entry.
+    /// </summary>
+    /// <seealso cref="LdapEntry">
+    /// </seealso>
+    /// <seealso cref="LdapAttributeSet">
+    /// </seealso>
+    /// <seealso cref="LdapModification">
+    /// </seealso>
+    public class LdapAttribute : IComparable
+    {
+        private readonly string _baseName; // cn of cn;lang-ja;phonetic
+
+        private readonly string[] _subTypes; // lang-ja of cn;lang-ja
+        private object[] _values; // Array of byte[] attribute values
+
+        /// <summary>
+        ///     Constructs an attribute with copies of all values of the input
+        ///     attribute.
+        /// </summary>
+        /// <param name="attr">
+        ///     An LdapAttribute to use as a template.
+        ///     @throws IllegalArgumentException if attr is null.
+        /// </param>
+        public LdapAttribute(LdapAttribute attr)
+        {
+            if (attr == null)
+            {
+                throw new ArgumentException("LdapAttribute class cannot be null");
+            }
+
+            // Do a deep copy of the LdapAttribute template
+            Name = attr.Name;
+            _baseName = attr._baseName;
+            if (attr._subTypes != null)
+            {
+                _subTypes = new string[attr._subTypes.Length];
+                Array.Copy(attr._subTypes, 0, _subTypes, 0, _subTypes.Length);
+            }
+
+            // OK to just copy attributes, as the app only sees a deep copy of them
+            if (attr._values != null)
+            {
+                _values = new object[attr._values.Length];
+                Array.Copy(attr._values, 0, _values, 0, _values.Length);
+            }
+        }
+
+        /// <summary>
+        ///     Constructs an attribute with no values.
+        /// </summary>
+        /// <param name="attrName">
+        ///     Name of the attribute.
+        ///     @throws IllegalArgumentException if attrName is null.
+        /// </param>
+        public LdapAttribute(string attrName)
+        {
+            Name = attrName ?? throw new ArgumentException("Attribute name cannot be null");
+            _baseName = GetBaseName(attrName);
+            _subTypes = GetSubtypes(attrName);
+        }
+
+        /// <summary>
+        ///     Constructs an attribute with a byte-formatted value.
+        /// </summary>
+        /// <param name="attrName">
+        ///     Name of the attribute.
+        /// </param>
+        /// <param name="attrBytes">
+        ///     Value of the attribute as raw bytes.
+        ///     Note: If attrBytes represents a string it should be UTF-8 encoded.
+        ///     @throws IllegalArgumentException if attrName or attrBytes is null.
+        /// </param>
+        public LdapAttribute(string attrName, byte[] attrBytes)
+            : this(attrName)
+        {
+            if (attrBytes == null)
+            {
+                throw new ArgumentException("Attribute value cannot be null");
+            }
+
+            // Make our own copy of the byte array to prevent app from changing it
+            var tmp = new byte[attrBytes.Length];
+            Array.Copy(attrBytes, 0, tmp, 0, attrBytes.Length);
+            Add(tmp);
+        }
+
+        /// <summary>
+        ///     Constructs an attribute with a single string value.
+        /// </summary>
+        /// <param name="attrName">
+        ///     Name of the attribute.
+        /// </param>
+        /// <param name="attrString">
+        ///     Value of the attribute as a string.
+        ///     @throws IllegalArgumentException if attrName or attrString is null.
+        /// </param>
+        public LdapAttribute(string attrName, string attrString)
+            : this(attrName)
+        {
+            if (attrString == null)
+            {
+                throw new ArgumentException("Attribute value cannot be null");
+            }
+
+            try
+            {
+                var ibytes = attrString.ToUtf8Bytes();
+                Add(ibytes);
+            }
+            catch (IOException e)
+            {
+                throw new Exception(e.ToString());
+            }
+        }
+
+        /// <summary>
+        ///     Constructs an attribute with an array of string values.
+        /// </summary>
+        /// <param name="attrName">
+        ///     Name of the attribute.
+        /// </param>
+        /// <param name="attrStrings">
+        ///     Array of values as strings.
+        ///     @throws IllegalArgumentException if attrName, attrStrings, or a member
+        ///     of attrStrings is null.
+        /// </param>
+        public LdapAttribute(string attrName, string[] attrStrings)
+            : this(attrName)
+        {
+            if (attrStrings == null)
+            {
+                throw new ArgumentException("Attribute values array cannot be null");
+            }
+
+            for (int i = 0, u = attrStrings.Length; i < u; i++)
+            {
+                try
+                {
+                    if (attrStrings[i] == null)
+                    {
+                        throw new ArgumentException("Attribute value " + "at array index " + i + " cannot be null");
+                    }
+
+                    var ibytes = attrStrings[i].ToUtf8Bytes();
+                    Add(ibytes);
+                }
+                catch (IOException e)
+                {
+                    throw new Exception(e.ToString());
+                }
+            }
+        }
+
+        /// <summary>
+        ///     Returns an enumerator for the values of the attribute in byte format.
+        /// </summary>
+        /// <returns>
+        ///     The values of the attribute in byte format.
+        ///     Note: All string values will be UTF-8 encoded. To decode use the
+        ///     String constructor. Example: new String( byteArray, "UTF-8" );.
+        /// </returns>
+        public IEnumerator<byte[]> ByteValues => new ArrayEnumeration<byte[]>(ByteValueArray);
+
+        /// <summary>
+        ///     Returns an enumerator for the string values of an attribute.
+        /// </summary>
+        /// <returns>
+        ///     The string values of an attribute.
+        /// </returns>
+        public IEnumerator<string> StringValues => new ArrayEnumeration<string>(StringValueArray);
+
+        /// <summary>
+        ///     Returns the values of the attribute as an array of bytes.
+        /// </summary>
+        /// <returns>
+        ///     The values as an array of bytes or an empty array if there are
+        ///     no values.
+        /// </returns>
+        public byte[][] ByteValueArray
+        {
+            get
+            {
+                if (_values == null)
+                {
+                    return new byte[0][];
+                }
+
+                var size = _values.Length;
+                var bva = new byte[size][];
+
+                // Deep copy so application cannot change values
+                for (int i = 0, u = size; i < u; i++)
+                {
+                    bva[i] = new byte[((byte[])_values[i]).Length];
+                    Array.Copy((Array)_values[i], 0, bva[i], 0, bva[i].Length);
+                }
+
+                return bva;
+            }
+        }
+
+        /// <summary>
+        ///     Returns the values of the attribute as an array of strings.
+        /// </summary>
+        /// <returns>
+        ///     The values as an array of strings or an empty array if there are
+        ///     no values.
+        /// </returns>
+        public string[] StringValueArray
+        {
+            get
+            {
+                if (_values == null)
+                {
+                    return new string[0];
+                }
+
+                var size = _values.Length;
+                var sva = new string[size];
+                for (var j = 0; j < size; j++)
+                {
+                    var valueBytes = (byte[])_values[j];
+                    sva[j] = valueBytes.ToUtf8String();
+                }
+
+                return sva;
+            }
+        }
+
+        /// <summary>
+        ///     Returns the the first value of the attribute as a. <code>String</code>.
+        /// </summary>
+        /// <returns>
+        ///     The UTF-8 encoded.<code>String</code> value of the attribute's
+        ///     value.  If the value wasn't a UTF-8 encoded. <code>String</code>
+        ///     to begin with the value of the returned. <code>String</code> is
+        ///     non deterministic.
+        ///     If. <code>this</code> attribute has more than one value the
+        ///     first value is converted to a UTF-8 encoded. <code>String</code>
+        ///     and returned. It should be noted, that the directory may
+        ///     return attribute values in any order, so that the first
+        ///     value may vary from one call to another.
+        ///     If the attribute has no values. <code>null</code> is returned.
+        /// </returns>
+        public string StringValue
+        {
+            get
+            {
+                string rval = null;
+                if (_values != null)
+                {
+                    var valueBytes = (byte[])_values[0];
+                    rval = valueBytes.ToUtf8String();
+                }
+
+                return rval;
+            }
+        }
+
+        /// <summary>
+        ///     Returns the the first value of the attribute as a byte array.
+        /// </summary>
+        /// <returns>
+        ///     The binary value of. <code>this</code> attribute or.
+        ///     <code>null</code> if. <code>this</code> attribute doesn't have a value.
+        ///     If the attribute has no values. <code>null</code> is returned.
+        /// </returns>
+        public byte[] ByteValue
+        {
+            get
+            {
+                byte[] bva = null;
+                if (_values != null)
+                {
+                    // Deep copy so app can't change the value
+                    bva = new byte[((byte[])_values[0]).Length];
+                    Array.Copy((Array)_values[0], 0, bva, 0, bva.Length);
+                }
+
+                return bva;
+            }
+        }
+
+        /// <summary>
+        ///     Returns the language subtype of the attribute, if any.
+        ///     For example, if the attribute name is cn;lang-ja;phonetic,
+        ///     this method returns the string, lang-ja.
+        /// </summary>
+        /// <returns>
+        ///     The language subtype of the attribute or null if the attribute
+        ///     has none.
+        /// </returns>
+        public string LangSubtype
+        {
+            get
+            {
+                if (_subTypes != null)
+                {
+                    for (var i = 0; i < _subTypes.Length; i++)
+                    {
+                        if (_subTypes[i].StartsWith("lang-"))
+                        {
+                            return _subTypes[i];
+                        }
+                    }
+                }
+
+                return null;
+            }
+        }
+
+        /// <summary>
+        ///     Returns the name of the attribute.
+        /// </summary>
+        /// <returns>
+        ///     The name of the attribute.
+        /// </returns>
+        public string Name { get; }
+
+        /// <summary>
+        ///     Replaces all values with the specified value. This protected method is
+        ///     used by sub-classes of LdapSchemaElement because the value cannot be set
+        ///     with a contructor.
+        /// </summary>
+        protected string Value
+        {
+            set
+            {
+                _values = null;
+                try
+                {
+                    Add(value.ToUtf8Bytes());
+                }
+                catch (IOException ue)
+                {
+                    throw new Exception(ue.ToString());
+                }
+            }
+        }
+
+        /// <summary>
+        ///     Compares this object with the specified object for order.
+        ///     Ordering is determined by comparing attribute names (see
+        ///     {@link #getName() }) using the method compareTo() of the String class.
+        /// </summary>
+        /// <param name="attribute">
+        ///     The LdapAttribute to be compared to this object.
+        /// </param>
+        /// <returns>
+        ///     Returns a negative integer, zero, or a positive
+        ///     integer as this object is less than, equal to, or greater than the
+        ///     specified object.
+        /// </returns>
+        public virtual int CompareTo(object attribute)
+        {
+            return Name.CompareTo(((LdapAttribute)attribute).Name);
+        }
+
+        /// <summary>
+        ///     Returns a clone of this LdapAttribute.
+        /// </summary>
+        /// <returns>
+        ///     clone of this LdapAttribute.
+        /// </returns>
+        public LdapAttribute Clone()
+        {
+            try
+            {
+                var newObj = (LdapAttribute)MemberwiseClone();
+                if (_values != null)
+                {
+                    Array.Copy(_values, 0, newObj._values, 0, _values.Length);
+                }
+
+                return newObj;
+            }
+            catch (Exception ce)
+            {
+                throw new Exception("Internal error, cannot create clone", ce);
+            }
+        }
+
+        /// <summary>
+        ///     Adds a string value to the attribute.
+        /// </summary>
+        /// <param name="attrString">
+        ///     Value of the attribute as a String.
+        ///     @throws IllegalArgumentException if attrString is null.
+        /// </param>
+        public virtual void AddValue(string attrString)
+        {
+            if (attrString == null)
+            {
+                throw new ArgumentException("Attribute value cannot be null");
+            }
+
+            Add(attrString.ToUtf8Bytes());
+        }
+
+        /// <summary>
+        ///     Adds a byte-formatted value to the attribute.
+        /// </summary>
+        /// <param name="attrBytes">
+        ///     Value of the attribute as raw bytes.
+        ///     Note: If attrBytes represents a string it should be UTF-8 encoded.
+        ///     @throws IllegalArgumentException if attrBytes is null.
+        /// </param>
+        public virtual void AddValue(byte[] attrBytes)
+        {
+            if (attrBytes == null)
+            {
+                throw new ArgumentException("Attribute value cannot be null");
+            }
+
+            Add(attrBytes);
+        }
+
+        /// <summary>
+        ///     Adds a base64 encoded value to the attribute.
+        ///     The value will be decoded and stored as bytes.  String
+        ///     data encoded as a base64 value must be UTF-8 characters.
+        /// </summary>
+        /// <param name="attrString">
+        ///     The base64 value of the attribute as a String.
+        ///     @throws IllegalArgumentException if attrString is null.
+        /// </param>
+        public void AddBase64Value(string attrString)
+        {
+            if (attrString == null)
+            {
+                throw new ArgumentException("Attribute value cannot be null");
+            }
+
+            Add(Base64.Decode(attrString));
+        }
+
+        /// <summary>
+        ///     Adds a base64 encoded value to the attribute.
+        ///     The value will be decoded and stored as bytes.  Character
+        ///     data encoded as a base64 value must be UTF-8 characters.
+        /// </summary>
+        /// <param name="attrString">
+        ///     The base64 value of the attribute as a StringBuffer.
+        /// </param>
+        /// <param name="start">
+        ///     The start index of base64 encoded part, inclusive.
+        /// </param>
+        /// <param name="end">
+        ///     The end index of base encoded part, exclusive.
+        ///     @throws IllegalArgumentException if attrString is null.
+        /// </param>
+        public void AddBase64Value(StringBuilder attrString, int start, int end)
+        {
+            if (attrString == null)
+            {
+                throw new ArgumentException("Attribute value cannot be null");
+            }
+
+            Add(Base64.Decode(attrString, start, end));
+        }
+
+        /// <summary>
+        ///     Adds a base64 encoded value to the attribute.
+        ///     The value will be decoded and stored as bytes.  Character
+        ///     data encoded as a base64 value must be UTF-8 characters.
+        /// </summary>
+        /// <param name="attrChars">
+        ///     The base64 value of the attribute as an array of
+        ///     characters.
+        ///     @throws IllegalArgumentException if attrString is null.
+        /// </param>
+        public void AddBase64Value(char[] attrChars)
+        {
+            if (attrChars == null)
+            {
+                throw new ArgumentException("Attribute value cannot be null");
+            }
+
+            Add(Base64.Decode(attrChars));
+        }
+
+        ///     Returns the base name of the attribute.
+        ///     For example, if the attribute name is cn;lang-ja;phonetic,
+        ///     this method returns cn.
+        /// </summary>
+        /// <returns>
+        ///     The base name of the attribute.
+        /// </returns>
+        public string GetBaseName()
+        {
+            return _baseName;
+        }
+
+        /// <summary>
+        ///     Returns the base name of the specified attribute name.
+        ///     For example, if the attribute name is cn;lang-ja;phonetic,
+        ///     this method returns cn.
+        /// </summary>
+        /// <param name="attrName">
+        ///     Name of the attribute from which to extract the
+        ///     base name.
+        /// </param>
+        /// <returns>
+        ///     The base name of the attribute.
+        ///     @throws IllegalArgumentException if attrName is null.
+        /// </returns>
+        public static string GetBaseName(string attrName)
+        {
+            if (attrName == null)
+            {
+                throw new ArgumentException("Attribute name cannot be null");
+            }
+
+            var idx = attrName.IndexOf(';');
+            if (idx == -1)
+            {
+                return attrName;
+            }
+
+            return attrName.Substring(0, idx - 0);
+        }
+
+        /// <summary>
+        ///     Extracts the subtypes from the attribute name.
+        ///     For example, if the attribute name is cn;lang-ja;phonetic,
+        ///     this method returns an array containing lang-ja and phonetic.
+        /// </summary>
+        /// <returns>
+        ///     An array subtypes or null if the attribute has none.
+        /// </returns>
+        public string[] GetSubtypes()
+        {
+            return _subTypes;
+        }
+
+        /// <summary>
+        ///     Extracts the subtypes from the specified attribute name.
+        ///     For example, if the attribute name is cn;lang-ja;phonetic,
+        ///     this method returns an array containing lang-ja and phonetic.
+        /// </summary>
+        /// <param name="attrName">
+        ///     Name of the attribute from which to extract
+        ///     the subtypes.
+        /// </param>
+        /// <returns>
+        ///     An array subtypes or null if the attribute has none.
+        ///     @throws IllegalArgumentException if attrName is null.
+        /// </returns>
+        public static string[] GetSubtypes(string attrName)
+        {
+            if (attrName == null)
+            {
+                throw new ArgumentException("Attribute name cannot be null");
+            }
+
+            var st = new Tokenizer(attrName, ";");
+            string[] subTypes = null;
+            var cnt = st.Count;
+            if (cnt > 0)
+            {
+                st.NextToken(); // skip over basename
+                subTypes = new string[cnt - 1];
+                var i = 0;
+                while (st.HasMoreTokens())
+                {
+                    subTypes[i++] = st.NextToken();
+                }
+            }
+
+            return subTypes;
+        }
+
+        /// <summary>
+        ///     Reports if the attribute name contains the specified subtype.
+        ///     For example, if you check for the subtype lang-en and the
+        ///     attribute name is cn;lang-en, this method returns true.
+        /// </summary>
+        /// <param name="subtype">
+        ///     The single subtype to check for.
+        /// </param>
+        /// <returns>
+        ///     True, if the attribute has the specified subtype;
+        ///     false, if it doesn't.
+        ///     @throws IllegalArgumentException if subtype is null.
+        /// </returns>
+        public bool HasSubtype(string subtype)
+        {
+            if (subtype == null)
+            {
+                throw new ArgumentException("subtype cannot be null");
+            }
+
+            if (_subTypes != null)
+            {
+                for (var i = 0; i < _subTypes.Length; i++)
+                {
+                    if (_subTypes[i].EqualsOrdinalCI(subtype))
+                    {
+                        return true;
+                    }
+                }
+            }
+
+            return false;
+        }
+
+        /// <summary>
+        ///     Reports if the attribute name contains all the specified subtypes.
+        ///     For example, if you check for the subtypes lang-en and phonetic
+        ///     and if the attribute name is cn;lang-en;phonetic, this method
+        ///     returns true. If the attribute name is cn;phonetic or cn;lang-en,
+        ///     this method returns false.
+        /// </summary>
+        /// <param name="subtypes">
+        ///     An array of subtypes to check for.
+        /// </param>
+        /// <returns>
+        ///     True, if the attribute has all the specified subtypes;
+        ///     false, if it doesn't have all the subtypes.
+        ///     @throws IllegalArgumentException if subtypes is null or if array member
+        ///     is null.
+        /// </returns>
+        public bool HasSubtypes(string[] subtypes)
+        {
+            if (subtypes == null)
+            {
+                throw new ArgumentException("subtypes cannot be null");
+            }
+
+            for (var i = 0; i < subtypes.Length; i++)
+            {
+                for (var j = 0; j < _subTypes.Length; j++)
+                {
+                    if (_subTypes[j] == null)
+                    {
+                        throw new ArgumentException("subtype " + "at array index " + i + " cannot be null");
+                    }
+
+                    if (_subTypes[j].EqualsOrdinalCI(subtypes[i]))
+                    {
+                        goto gotSubType;
+                    }
+                }
+
+                return false;
+            gotSubType:;
+            }
+
+            return true;
+        }
+
+        /// <summary>
+        ///     Removes a string value from the attribute.
+        /// </summary>
+        /// <param name="attrString">
+        ///     Value of the attribute as a string.
+        ///     Note: Removing a value which is not present in the attribute has
+        ///     no effect.
+        ///     @throws IllegalArgumentException if attrString is null.
+        /// </param>
+        public virtual void RemoveValue(string attrString)
+        {
+            if (attrString == null)
+            {
+                throw new ArgumentException("Attribute value cannot be null");
+            }
+
+            RemoveValue(attrString.ToUtf8Bytes());
+        }
+
+        /// <summary>
+        ///     Removes a byte-formatted value from the attribute.
+        /// </summary>
+        /// <param name="attrBytes">
+        ///     Value of the attribute as raw bytes.
+        ///     Note: If attrBytes represents a string it should be UTF-8 encoded.
+        ///     Example: <code>String.getBytes("UTF-8");</code>
+        ///     Note: Removing a value which is not present in the attribute has
+        ///     no effect.
+        ///     @throws IllegalArgumentException if attrBytes is null.
+        /// </param>
+        public virtual void RemoveValue(byte[] attrBytes)
+        {
+            if (attrBytes == null)
+            {
+                throw new ArgumentException("Attribute value cannot be null");
+            }
+
+            for (var i = 0; i < _values.Length; i++)
+            {
+                if (Equals(attrBytes, (byte[])_values[i]))
+                {
+                    if (i == 0 && _values.Length == 1)
+                    {
+                        // Optimize if first element of a single valued attr
+                        _values = null;
+                        return;
+                    }
+
+                    if (_values.Length == 1)
+                    {
+                        _values = null;
+                    }
+                    else
+                    {
+                        var moved = _values.Length - i - 1;
+                        var tmp = new object[_values.Length - 1];
+                        if (i != 0)
+                        {
+                            Array.Copy(_values, 0, tmp, 0, i);
+                        }
+
+                        if (moved != 0)
+                        {
+                            Array.Copy(_values, i + 1, tmp, i, moved);
+                        }
+
+                        _values = tmp;
+                    }
+
+                    break;
+                }
+            }
+        }
+
+        /// <summary>
+        ///     Returns the number of values in the attribute.
+        /// </summary>
+        /// <returns>
+        ///     The number of values in the attribute.
+        /// </returns>
+        public int Size()
+        {
+            return _values == null ? 0 : _values.Length;
+        }
+
+        /// <summary>
+        ///     Adds an object to. <code>this</code> object's list of attribute values.
+        /// </summary>
+        /// <param name="bytes">
+        ///     Ultimately all of this attribute's values are treated
+        ///     as binary data so we simplify the process by requiring
+        ///     that all data added to our list is in binary form.
+        ///     Note: If attrBytes represents a string it should be UTF-8 encoded.
+        /// </param>
+        private void Add(byte[] bytes)
+        {
+            if (_values == null)
+            {
+                _values = new object[] { bytes };
+            }
+            else
+            {
+                // Duplicate attribute values not allowed
+                for (var i = 0; i < _values.Length; i++)
+                {
+                    if (Equals(bytes, (byte[])_values[i]))
+                    {
+                        return; // Duplicate, don't add
+                    }
+                }
+
+                var tmp = new object[_values.Length + 1];
+                Array.Copy(_values, 0, tmp, 0, _values.Length);
+                tmp[_values.Length] = bytes;
+                _values = tmp;
+            }
+        }
+
+        /// <summary>
+        ///     Returns true if the two specified arrays of bytes are equal to each
+        ///     another.  Matches the logic of Arrays.equals which is not available
+        ///     in jdk 1.1.x.
+        /// </summary>
+        /// <param name="e1">
+        ///     the first array to be tested.
+        /// </param>
+        /// <param name="e2">
+        ///     the second array to be tested.
+        /// </param>
+        /// <returns>
+        ///     true if the two arrays are equal.
+        /// </returns>
+        private bool Equals(byte[] e1, byte[] e2)
+        {
+            // If same object, they compare true
+            if (e1 == e2)
+            {
+                return true;
+            }
+
+            // If either but not both are null, they compare false
+            if (e1 == null || e2 == null)
+            {
+                return false;
+            }
+
+            // If arrays have different length, they compare false
+            var length = e1.Length;
+            if (e2.Length != length)
+            {
+                return false;
+            }
+
+            // If any of the bytes are different, they compare false
+            for (var i = 0; i < length; i++)
+            {
+                if (e1[i] != e2[i])
+                {
+                    return false;
+                }
+            }
+
+            return true;
+        }
+
+        /// <summary>
+        ///     Returns a string representation of this LdapAttribute.
+        /// </summary>
+        /// <returns>
+        ///     a string representation of this LdapAttribute.
+        /// </returns>
+        public override string ToString()
+        {
+            var result = new StringBuilder("LdapAttribute: ");
+
+            result.Append("{type='" + Name + "'");
+            if (_values != null)
+            {
+                result.Append(", ");
+                if (_values.Length == 1)
+                {
+                    result.Append("value='");
+                }
+                else
+                {
+                    result.Append("values='");
+                }
+
+                for (var i = 0; i < _values.Length; i++)
+                {
+                    if (i != 0)
+                    {
+                        result.Append("','");
+                    }
+
+                    var valueBytes = (byte[])_values[i];
+
+                    if (valueBytes.Length == 0)
+                    {
+                        continue;
+                    }
+
+                    var sval = valueBytes.ToUtf8String();
+                    if (sval.Length == 0)
+                    {
+                        // didn't decode well, must be binary
+                        result.Append("<binary value, length:" + sval.Length);
+                        continue;
+                    }
+
+                    result.Append(sval);
+                }
+
+                result.Append("'");
+            }
+
+            result.Append("}");
+            return result.ToString();
+        }
+    }
+}