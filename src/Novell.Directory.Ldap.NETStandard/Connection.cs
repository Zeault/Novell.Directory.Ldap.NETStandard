--- conflicted
+++ resolved
@@ -33,13 +33,7 @@
 using System.Net.Sockets;
 using System.Security.Cryptography.X509Certificates;
 using System.Threading;
-<<<<<<< HEAD
 using System.Threading.Tasks;
-using Novell.Directory.Ldap.Asn1;
-using Novell.Directory.Ldap.Rfc2251;
-using Novell.Directory.Ldap.Utilclass;
-=======
->>>>>>> e31d7667
 
 namespace Novell.Directory.Ldap
 {
@@ -1313,4 +1307,4 @@
             }
         }
     }
-}
+}