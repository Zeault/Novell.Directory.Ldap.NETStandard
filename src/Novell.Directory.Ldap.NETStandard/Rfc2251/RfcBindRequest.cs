﻿/******************************************************************************
* The MIT License
* Copyright (c) 2003 Novell Inc.  www.novell.com
*
* Permission is hereby granted, free of charge, to any person obtaining  a copy
* of this software and associated documentation files (the Software), to deal
* in the Software without restriction, including  without limitation the rights
* to use, copy, modify, merge, publish, distribute, sublicense, and/or sell
* copies of the Software, and to  permit persons to whom the Software is
* furnished to do so, subject to the following conditions:
*
* The above copyright notice and this permission notice shall be included in
* all copies or substantial portions of the Software.
*
* THE SOFTWARE IS PROVIDED AS IS, WITHOUT WARRANTY OF ANY KIND, EXPRESS OR
* IMPLIED, INCLUDING BUT NOT LIMITED TO THE WARRANTIES OF MERCHANTABILITY,
* FITNESS FOR A PARTICULAR PURPOSE AND NONINFRINGEMENT. IN NO EVENT SHALL THE
* AUTHORS OR COPYRIGHT HOLDERS BE LIABLE FOR ANY CLAIM, DAMAGES OR OTHER
* LIABILITY, WHETHER IN AN ACTION OF CONTRACT, TORT OR OTHERWISE, ARISING FROM,
* OUT OF OR IN CONNECTION WITH THE SOFTWARE OR THE USE OR OTHER DEALINGS IN THE
* SOFTWARE.
*******************************************************************************/

<<<<<<< HEAD
//
// Novell.Directory.Ldap.Rfc2251.RfcBindRequest.cs
//
// Author:
//   Sunil Kumar (Sunilk@novell.com)
//
// (C) 2003 Novell, Inc (http://www.novell.com)
//

=======
>>>>>>> e31d7667
using Novell.Directory.Ldap.Asn1;

namespace Novell.Directory.Ldap.Rfc2251
{
    /// <summary>
    ///     Represents and Ldap Bind Request.
    ///     <pre>
    ///         BindRequest ::= [APPLICATION 0] SEQUENCE {
    ///         version                 INTEGER (1 .. 127),
    ///         name                    LdapDN,
    ///         authentication          AuthenticationChoice }
    ///     </pre>
    /// </summary>
    public class RfcBindRequest : Asn1Sequence, IRfcRequest
    {
        /// <summary>
        ///     ID is added for Optimization.
        ///     ID needs only be one Value for every instance,
        ///     thus we create it only once.
        /// </summary>
        private static readonly Asn1Identifier Id = new Asn1Identifier(Asn1Identifier.Application, true,
            LdapMessage.BindRequest);

        // *************************************************************************
        // Constructors for BindRequest
        // *************************************************************************

        /// <summary> </summary>
        public RfcBindRequest(Asn1Integer version, RfcLdapDn name, RfcAuthenticationChoice auth)
            : base(3)
        {
            Add(version);
            Add(name);
            Add(auth);
        }

        public RfcBindRequest(int version, string dn, string mechanism, byte[] credentials)
            : this(new Asn1Integer(version), new RfcLdapDn(dn), new RfcAuthenticationChoice(mechanism, credentials))
        {
        }

        /// <summary>
        ///     Constructs a new Bind Request copying the original data from
        ///     an existing request.
        /// </summary>
        internal RfcBindRequest(Asn1Object[] origRequest, string baseRenamed)
            : base(origRequest, origRequest.Length)
        {
            // Replace the dn if specified, otherwise keep original base
            if (baseRenamed != null)
            {
                set_Renamed(1, new RfcLdapDn(baseRenamed));
            }
        }

        /// <summary> </summary>
        /// <summary> Sets the protocol version.</summary>
        public Asn1Integer Version
        {
            get => (Asn1Integer)get_Renamed(0);

            set => set_Renamed(0, value);
        }

        /// <summary> </summary>
        /// <summary> </summary>
        public RfcLdapDn Name
        {
            get => (RfcLdapDn)get_Renamed(1);

            set => set_Renamed(1, value);
        }

        /// <summary> </summary>
        /// <summary> </summary>
        public RfcAuthenticationChoice AuthenticationChoice
        {
            get => (RfcAuthenticationChoice)get_Renamed(2);

            set => set_Renamed(2, value);
        }

        public IRfcRequest DupRequest(string baseRenamed, string filter, bool request)
        {
            return new RfcBindRequest(ToArray(), baseRenamed);
        }

        public string GetRequestDn()
        {
            return ((RfcLdapDn)get_Renamed(1)).StringValue();
        }

        // *************************************************************************
        // Mutators
        // *************************************************************************

        // *************************************************************************
        // Accessors
        // *************************************************************************

        /// <summary>
        ///     Override getIdentifier to return an application-wide id.
        ///     <pre>
        ///         ID = CLASS: APPLICATION, FORM: CONSTRUCTED, TAG: 0. (0x60)
        ///     </pre>
        /// </summary>
        public override Asn1Identifier GetIdentifier()
        {
            return Id;
        }
    }
}
<|MERGE_RESOLUTION|>--- conflicted
+++ resolved
@@ -21,18 +21,6 @@
 * SOFTWARE.
 *******************************************************************************/
 
-<<<<<<< HEAD
-//
-// Novell.Directory.Ldap.Rfc2251.RfcBindRequest.cs
-//
-// Author:
-//   Sunil Kumar (Sunilk@novell.com)
-//
-// (C) 2003 Novell, Inc (http://www.novell.com)
-//
-
-=======
->>>>>>> e31d7667
 using Novell.Directory.Ldap.Asn1;
 
 namespace Novell.Directory.Ldap.Rfc2251
@@ -144,4 +132,4 @@
             return Id;
         }
     }
-}
+}