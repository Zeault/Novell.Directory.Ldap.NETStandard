﻿/******************************************************************************
 * The MIT License
 * Copyright (c) 2003 Novell Inc.  www.novell.com
 *
 * Permission is hereby granted, free of charge, to any person obtaining  a copy
 * of this software and associated documentation files (the Software), to deal
 * in the Software without restriction, including  without limitation the rights
 * to use, copy, modify, merge, publish, distribute, sublicense, and/or sell
 * copies of the Software, and to  permit persons to whom the Software is
 * furnished to do so, subject to the following conditions:
 *
 * The above copyright notice and this permission notice shall be included in
 * all copies or substantial portions of the Software.
 *
 * THE SOFTWARE IS PROVIDED AS IS, WITHOUT WARRANTY OF ANY KIND, EXPRESS OR
 * IMPLIED, INCLUDING BUT NOT LIMITED TO THE WARRANTIES OF MERCHANTABILITY,
 * FITNESS FOR A PARTICULAR PURPOSE AND NONINFRINGEMENT. IN NO EVENT SHALL THE
 * AUTHORS OR COPYRIGHT HOLDERS BE LIABLE FOR ANY CLAIM, DAMAGES OR OTHER
 * LIABILITY, WHETHER IN AN ACTION OF CONTRACT, TORT OR OTHERWISE, ARISING FROM,
 * OUT OF OR IN CONNECTION WITH THE SOFTWARE OR THE USE OR OTHER DEALINGS IN THE
 * SOFTWARE.
 *******************************************************************************/

<<<<<<< HEAD
//
// Novell.Directory.Ldap.Rfc2251.RfcIntermediateResponse.cs
//
// Author:
//   Anil Bhatia (banil@novell.com)
//
// (C) 2003 Novell, Inc (http://www.novell.com)
//

using System.IO;
=======
>>>>>>> e31d7667
using Novell.Directory.Ldap.Asn1;
using System.IO;

namespace Novell.Directory.Ldap.Rfc2251
{
    /// <summary>
    ///     Represents an LDAP Intermediate Response.
    ///     IntermediateResponse ::= [APPLICATION 25] SEQUENCE {
    ///     COMPONENTS OF LDAPResult, note: only present on incorrectly
    ///     encoded response from
    ///     pre Falcon-sp1 server
    ///     responseName     [10] LDAPOID OPTIONAL,
    ///     responseValue    [11] OCTET STRING OPTIONAL }.
    /// </summary>
    public class RfcIntermediateResponse : Asn1Sequence, IRfcResponse
    {
        /**
         * Context-specific TAG for optional responseName.
         */
        public const int TagResponseName = 0;

        /**
         * Context-specific TAG for optional response.
         */
        public const int TagResponse = 1;
        private readonly int _mResponseNameIndex;
        private readonly int _mResponseValueIndex;

        // *************************************************************************
        // Constructors for ExtendedResponse
        // *************************************************************************

        /**
         * The only time a client will create a IntermediateResponse is when it is
         * decoding it from an InputStream. The stream contains the intermediate
         * response sequence that follows the msgID in the PDU. The intermediate
         * response draft defines this as:
         * IntermediateResponse ::= [APPLICATION 25] SEQUENCE {
         * responseName     [0] LDAPOID OPTIONAL,
         * responseValue    [1] OCTET STRING OPTIONAL }
         *
         * Until post Falcon sp1, the LDAP server was incorrectly encoding
         * intermediate response as:
         * IntermediateResponse ::= [APPLICATION 25] SEQUENCE {
         * Components of LDAPResult,
         * responseName     [0] LDAPOID OPTIONAL,
         * responseValue    [1] OCTET STRING OPTIONAL }
         *
         * where the Components of LDAPResult are
         * resultCode      ENUMERATED {...}
         * matchedDN       LDAPDN,
         * errorMessage    LDAPString,
         * referral        [3] Referral OPTIONAL }
         *
         *
         * (The components of LDAPResult never have the optional referral.)
         * This constructor is written to handle both cases.
         *
         * The sequence of this intermediate response will have the element
         * at index m_responseNameIndex set to an RfcLDAPOID containing the
         * oid of the response. The element at m_responseValueIndex will be set
         * to an ASN1OctetString containing the value bytes.
         */
        public RfcIntermediateResponse(IAsn1Decoder dec, Stream inRenamed, int len)
            : base(dec, inRenamed, len)

        // throws IOException
        {
<<<<<<< HEAD
=======
            // super(dec, in, len);
            var i = 0;
>>>>>>> e31d7667
            _mResponseNameIndex = _mResponseValueIndex = 0;

            // super(dec, in, len);

            int i;
            // decode optional tagged elements. The parent class constructor will
            // have decoded these elements as ASN1Tagged objects with the value
            // stored as an ASN1OctectString object.
            // the incorrectly encoded case, LDAPResult contains
            if (Size() >= 3)
            {
                i = 3; // at least 3 components
            }
            else
            {
                i = 0; // correctly encoded case, can have zero components
            }

            for (; i < Size(); i++)
            {
                var obj = (Asn1Tagged)get_Renamed(i);
                var id = obj.GetIdentifier();
                switch (id.Tag)
                {
                    case TagResponseName:
                        set_Renamed(i, new RfcLdapOid(
                            ((Asn1OctetString)obj.TaggedValue).ByteValue()));
                        _mResponseNameIndex = i;
                        break;

                    case TagResponse:
                        set_Renamed(i, obj.TaggedValue);
                        _mResponseValueIndex = i;
                        break;
                }
            }
        }

        public Asn1Enumerated GetResultCode()
        {
            if (Size() > 3)
            {
                return (Asn1Enumerated)get_Renamed(0);
            }

            return null;
        }

        public RfcLdapDn GetMatchedDn()
        {
            if (Size() > 3)
            {
                return new RfcLdapDn(((Asn1OctetString)get_Renamed(1)).ByteValue());
            }

            return null;
        }

        public RfcLdapString GetErrorMessage()
        {
            if (Size() > 3)
            {
                return new RfcLdapString(((Asn1OctetString)get_Renamed(2)).ByteValue());
            }

            return null;
        }

        public RfcReferral GetReferral()
        {
            return Size() > 3 ? (RfcReferral)get_Renamed(3) : null;
        }

        public RfcLdapOid GetResponseName()
        {
            return _mResponseNameIndex >= 0
                ? (RfcLdapOid)get_Renamed(_mResponseNameIndex)
                : null;
        }

        public Asn1OctetString GetResponse()
        {
            return _mResponseValueIndex != 0
                ? (Asn1OctetString)get_Renamed(_mResponseValueIndex)
                : null;
        }

        /**
         * Override getIdentifier to return an application-wide id.
         */
        public override Asn1Identifier GetIdentifier()
        {
            return new Asn1Identifier(Asn1Identifier.Application, true,
                LdapMessage.IntermediateResponse);
        }
    }
}
<|MERGE_RESOLUTION|>--- conflicted
+++ resolved
@@ -21,19 +21,6 @@
  * SOFTWARE.
  *******************************************************************************/
 
-<<<<<<< HEAD
-//
-// Novell.Directory.Ldap.Rfc2251.RfcIntermediateResponse.cs
-//
-// Author:
-//   Anil Bhatia (banil@novell.com)
-//
-// (C) 2003 Novell, Inc (http://www.novell.com)
-//
-
-using System.IO;
-=======
->>>>>>> e31d7667
 using Novell.Directory.Ldap.Asn1;
 using System.IO;
 
@@ -102,11 +89,6 @@
 
         // throws IOException
         {
-<<<<<<< HEAD
-=======
-            // super(dec, in, len);
-            var i = 0;
->>>>>>> e31d7667
             _mResponseNameIndex = _mResponseValueIndex = 0;
 
             // super(dec, in, len);
@@ -203,4 +185,4 @@
                 LdapMessage.IntermediateResponse);
         }
     }
-}
+}