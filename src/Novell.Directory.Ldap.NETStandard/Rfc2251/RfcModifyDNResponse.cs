--- conflicted
+++ resolved
@@ -20,21 +20,7 @@
 * OUT OF OR IN CONNECTION WITH THE SOFTWARE OR THE USE OR OTHER DEALINGS IN THE
 * SOFTWARE.
 *******************************************************************************/
-<<<<<<< HEAD
 
-//
-// Novell.Directory.Ldap.Rfc2251.RfcModifyDNResponse.cs
-//
-// Author:
-//   Sunil Kumar (Sunilk@novell.com)
-//
-// (C) 2003 Novell, Inc (http://www.novell.com)
-//
-
-using System.IO;
-=======
-
->>>>>>> e31d7667
 using Novell.Directory.Ldap.Asn1;
 using System.IO;
 
@@ -89,4 +75,4 @@
             return new Asn1Identifier(Asn1Identifier.Application, true, LdapMessage.ModifyRdnResponse);
         }
     }
-}
+}