--- conflicted
+++ resolved
@@ -1,11 +1,7 @@
 ﻿using Novell.Directory.Ldap.NETStandard.FunctionalTests.Helpers;
 using System;
 using System.Collections.Generic;
-<<<<<<< HEAD
 using System.Threading.Tasks;
-using Novell.Directory.Ldap.NETStandard.FunctionalTests.Helpers;
-=======
->>>>>>> e31d7667
 using Xunit;
 
 namespace Novell.Directory.Ldap.NETStandard.FunctionalTests
@@ -18,11 +14,7 @@
             var entry = await LdapOps.AddEntryAsync();
             var newCn = Guid.NewGuid().ToString();
 
-<<<<<<< HEAD
             await TestHelper.WithAuthenticatedLdapConnectionAsync(async ldapConnection =>
-=======
-            TestHelper.WithAuthenticatedLdapConnection(ldapConnection =>
->>>>>>> e31d7667
             {
                 await ldapConnection.RenameAsync(entry.Dn, "cn=" + newCn, true);
             });
