﻿using System;
using System.Linq;
<<<<<<< HEAD
using System.Threading.Tasks;
using Novell.Directory.Ldap.Controls;
=======
>>>>>>> 2cb9d76d
using Novell.Directory.Ldap.NETStandard.FunctionalTests.Helpers;
using Xunit;

namespace Novell.Directory.Ldap.NETStandard.FunctionalTests
{
    public class SearchTests
    {
        [Fact]
        public async Task Can_Search_ByCn()
        {
            const int noOfEntries = 10;
            var ldapEntries = Enumerable.Range(1, noOfEntries).Select(x => LdapOps.AddEntryAsync().GetAwaiter().GetResult()).ToList();
            var ldapEntry = ldapEntries[new Random().Next() % noOfEntries];
            await TestHelper.WithAuthenticatedLdapConnectionAsync(
                async ldapConnection =>
                {
                    var lsc = await ldapConnection.SearchAsync(TestsConfig.LdapServer.BaseDn, LdapConnection.ScopeSub, "cn=" + ldapEntry.GetAttribute("cn").StringValue, null, false);
                    var entries = lsc.ToList();

                    Assert.Single(entries);
                    ldapEntry.AssertSameAs(entries[0]);
                });
        }
<<<<<<< HEAD

        [Fact]
        public async Task Search_when_paging_using_VirtualListViewControl_returns_expected_results()
        {
            const int pages = 5;
            const int pageSize = 10;
            var cnPrefix = new Random().Next().ToString();
            var expectedEntries = Enumerable.Range(1, pages * pageSize).Select(x => LdapOps.AddEntryAsync(cnPrefix).GetAwaiter().GetResult()).ToList();

            var searchConstraints = new LdapSearchConstraints
            {
                BatchSize = 0,
                MaxResults = 100
            };

            var entries = new List<LdapEntry>();
            await TestHelper.WithAuthenticatedLdapConnectionAsync(
                async ldapConnection =>
                {
                    var sortControl = new LdapSortControl(new LdapSortKey("cn"), true);
                    var pageCount = 1;
                    while (true)
                    {
                        searchConstraints.SetControls(new LdapControl[] { BuildLdapVirtualListControl(pageCount, pageSize), sortControl });
                        var searchResults = (await ldapConnection.SearchAsync(TestsConfig.LdapServer.BaseDn, LdapConnection.ScopeSub, "cn=" + cnPrefix + "*", null, false, searchConstraints)).ToList();
                        entries.AddRange(searchResults);
                        if (searchResults.Count < pageSize)
                        {
                            break;
                        }

                        pageCount++;
                    }
                });

            Assert.Equal(expectedEntries.Count, entries.Count);
            foreach (var pair in expectedEntries.OrderBy(x => x.Dn).Zip(entries.OrderBy(x => x.Dn)))
            {
                pair.First.AssertSameAs(pair.Second);
            }
        }

        private static LdapVirtualListControl BuildLdapVirtualListControl(int page, int pageSize)
        {
            var startIndex = (page - 1) * pageSize;
            startIndex++;
            var beforeCount = 0;
            var afterCount = pageSize - 1;
            var contentCount = 0;

            return new LdapVirtualListControl(startIndex, beforeCount, afterCount, contentCount);
        }
=======
>>>>>>> 2cb9d76d
    }
}<|MERGE_RESOLUTION|>--- conflicted
+++ resolved
@@ -1,10 +1,6 @@
 ﻿using System;
 using System.Linq;
-<<<<<<< HEAD
 using System.Threading.Tasks;
-using Novell.Directory.Ldap.Controls;
-=======
->>>>>>> 2cb9d76d
 using Novell.Directory.Ldap.NETStandard.FunctionalTests.Helpers;
 using Xunit;
 
@@ -28,60 +24,6 @@
                     ldapEntry.AssertSameAs(entries[0]);
                 });
         }
-<<<<<<< HEAD
 
-        [Fact]
-        public async Task Search_when_paging_using_VirtualListViewControl_returns_expected_results()
-        {
-            const int pages = 5;
-            const int pageSize = 10;
-            var cnPrefix = new Random().Next().ToString();
-            var expectedEntries = Enumerable.Range(1, pages * pageSize).Select(x => LdapOps.AddEntryAsync(cnPrefix).GetAwaiter().GetResult()).ToList();
-
-            var searchConstraints = new LdapSearchConstraints
-            {
-                BatchSize = 0,
-                MaxResults = 100
-            };
-
-            var entries = new List<LdapEntry>();
-            await TestHelper.WithAuthenticatedLdapConnectionAsync(
-                async ldapConnection =>
-                {
-                    var sortControl = new LdapSortControl(new LdapSortKey("cn"), true);
-                    var pageCount = 1;
-                    while (true)
-                    {
-                        searchConstraints.SetControls(new LdapControl[] { BuildLdapVirtualListControl(pageCount, pageSize), sortControl });
-                        var searchResults = (await ldapConnection.SearchAsync(TestsConfig.LdapServer.BaseDn, LdapConnection.ScopeSub, "cn=" + cnPrefix + "*", null, false, searchConstraints)).ToList();
-                        entries.AddRange(searchResults);
-                        if (searchResults.Count < pageSize)
-                        {
-                            break;
-                        }
-
-                        pageCount++;
-                    }
-                });
-
-            Assert.Equal(expectedEntries.Count, entries.Count);
-            foreach (var pair in expectedEntries.OrderBy(x => x.Dn).Zip(entries.OrderBy(x => x.Dn)))
-            {
-                pair.First.AssertSameAs(pair.Second);
-            }
-        }
-
-        private static LdapVirtualListControl BuildLdapVirtualListControl(int page, int pageSize)
-        {
-            var startIndex = (page - 1) * pageSize;
-            startIndex++;
-            var beforeCount = 0;
-            var afterCount = pageSize - 1;
-            var contentCount = 0;
-
-            return new LdapVirtualListControl(startIndex, beforeCount, afterCount, contentCount);
-        }
-=======
->>>>>>> 2cb9d76d
     }
 }