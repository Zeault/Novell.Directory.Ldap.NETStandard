--- conflicted
+++ resolved
@@ -14,13 +14,8 @@
 
         public static async Task WithLdapConnectionAsync(Func<ILdapConnection, Task> actionOnConnectedLdapConnection, bool useSsl = false, bool disableEnvTransportSecurity = false)
         {
-<<<<<<< HEAD
             await WithLdapConnectionImplAsync<object>(
-                async (ldapConnection) =>
-=======
-            WithLdapConnectionImpl<object>(
-                ldapConnection =>
->>>>>>> e31d7667
+                async ldapConnection =>
             {
                 await actionOnConnectedLdapConnection(ldapConnection);
                 return null;
@@ -90,19 +85,11 @@
         private static TransportSecurity GetTransportSecurity(bool useSsl, bool disableEnvTransportSecurity)
         {
             var transportSecurity = useSsl ? TransportSecurity.Ssl : TransportSecurity.Off;
-<<<<<<< HEAD
-            if(disableEnvTransportSecurity)
-            {
-                return transportSecurity;
-            }
-
-=======
             if (disableEnvTransportSecurity)
             {
                 return transportSecurity;
             }
 
->>>>>>> e31d7667
             var envValue = Environment.GetEnvironmentVariable("TRANSPORT_SECURITY");
             if (!string.IsNullOrWhiteSpace(envValue))
             {
@@ -120,4 +107,4 @@
             return $"cn={cn}," + TestsConfig.LdapServer.BaseDn;
         }
     }
-}
+}