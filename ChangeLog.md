# Changelog

<<<<<<< HEAD
### 4.0.0
* Change all the apis to be async
=======
### 3.6.0
* **Breaking change** Connecting using "host:port" and multiple hosts "host1 host2" syntax specified in the host string parameter is not supported anymore. Anyone who is really fond of these features can write them on top of the core api Connect(host, port)
* Implement SASL external authentication with client certificate
* Add LdapConnectionOptions to allow better configuration of how to connect including
    * configure the SslProtocols
    * configure a selector to filter the ip addresses used for connecting
    * connect using SSL
    * configure client certificates
    * configure the certification callbacks
* Fix thread-safety issue - thanks to Marcin Krystianc - https://github.com/marcin-krystianc
* Fix utf encoding issue in filter - thanks to Andrey Chayka - https://github.com/ubik
* Move build to Azure DevOps
    * the tests are running on both netcoreapp3.1 and net5
        * the units tests are running on all three major platforms Windows, Linux Ubuntu, MacOS
        * the functional and stress tests are running against OpenLdap on Ubuntu 20.04
    * use Invoke-Build for the build script
* Various small improvements
>>>>>>> 4158280e

### 3.5.x
* Add SimplePagedResultsControl & helper class for using it - thanks to Aleksandr Eliseev - https://github.com/metacube
* Add helper classes & extensions methods to ILdapConnection for using SimplePagedResultsControl & VLVC
* Add samples via tests of using SimplePagedResultsControl & VLVC for reading large results via paging
* Increase performance in filter parsing - thanks to https://github.com/isnogud

### 3.4.x
* net5 package
* Avoid unnecessary async calls - thanks to Steve Greatrex - https://github.com/stevegreatrex

### 3.3.x
* Simplify ILogger dependencies - thanks to Thomas Ibel - https://github.com/tibel
* Add strong name - thanks to Thomas Ibel - https://github.com/tibel
* Add ExtendedDnControl - thanks to Miroslav Adamec - https://github.com/mirecad

### 3.2.0
* Deprecate LibLog. Add back Microsoft.Logging with different versions for the three .net standard version: 1.3, 2.0, 2.1
* Fix GetAttribute documentation

### 3.1.0
* Build nuget package for .net standard 2.1 too. Tests are now running on net core 3.1.
* The build is running on Ubuntu Xenial

### 3.0.3
* Fix FetchSchema

### 3.0.2
* Fix not using timeout when connecting via SSL - thanks to Konrad Kruczyński - https://github.com/konrad-kruczynski 

### 3.0.0
* change ILdapConnection interface to improve testability & mockability
* changes to the public api of the library to improve usability and make it more .net style
* IPv6 support
* SASL support - thanks to Michael Stum - https://github.com/mstum
* Support for ReferralFollowing - thanks to Joseph Petersen - https://github.com/casz
* Add LocalCertificateSelectionCallback - thanks to bmoore - https://github.com/barry-r-moore
* Fix issue in message timeout - thanks to martindrlik https://github.com/martindrlik
* Remove dependency of Microsoft.Extensions.Logging - use LibLog
* Prevents dns lookup if IP is passed to Connect - thanks to mjrist - https://github.com/mjrist

### 2.3.8
* Added connect timeout

### 2.3.7
* Disconnect method added to ILdapConnection

### 2.3.6
* The build matrix is running the stress tests in three ways: with no transport security, with SSL and with TLS.
* Improve TLS support - it used to throw exception in some rare conditions.
* Added new tests for connect with/without SSL/TLS 
* Added new tests for search
* Some smaller cleanups


### 2.3.5
* Added stress tests which are running the functional tests on multiple threads - running in Travis CI using OpenLDAP in a build matrix with different number of threads
* Added functional tests which are running in CI using OpenLDAP as ldap server
* Fixed reader thread hanging when disposing ldap connection after an unsuccesful bind (not sure if was happening in the original library as I didnt check it but very likely it did)
* Code cleanup: delete useless/incorrect finalizers and some general cleanup
* Free the write semaphore in finally

### 2.3.3 Fix two issues happening also in the original library
* Fix crashing of reader thread when stopping the thread because of unhandled exception (the reader thread was expecting IOException but not ObjectDisposedException)
* Fix race condition causing null reference on dispose of LdapConnection

### 2.3.1
* Built against the lowest possible version of .NET Standard: 1.3
* ILdapConnection introduced


### 2.3.0 Initial version built against the release version of .NET Core 1.0. The main changes for porting were around:
* Thread usage: the library was extensively using Abort, Interrupt, ThreadInterruptedException, ... - which is not recommended and also not supported in .NET Core.
* Serialization support for a limited number of types was deleted; not supported on .net core
* Ssl support: the library was using Mono.Security for this. Now is implemented using SslStream from NetStandard
* Implement IDisposable for LdapConnection to allow usage of "using" construct

## Original changelog before .NET Standard conversion

### 2009-07-14 Palaniappan N <npalaniappan@novell.com>
* The fix for the crash while disconnecting has been checked in. The fix is to implement iDisposambe interface and use 'Dispose' method to shut down the connection.

### 2009-07-07 Palaniappan N <npalaniappan@novell.com>
* New LDAP extension (specific to eDirectory) GetEffectivePrivilegesList has been added. eDirectory supports this from version 8.8 SP5. GetEffectivePrivilegesListRequest.cs processes the extended request. And GetEffectivePrivilegesListResponse.cs processes the extended response. GetEffectivePrivilegesList.cs is the sample that explains the extension.

### 2009-07-06 Palaniappan N <npalaniappan@novell.com>
* Changed version from 2.1.10 to 2.2.1 in Connection.cs
* Changed version from 2.1.10 to 2.2.1 in AssemblyInfo.cs
	
### 2008-03-14 Palaniappan N <npalaniappan@novell.com>
* Changed version from 2.1.9 to 2.1.10 in Connection.cs
* Changed version from 2.1.9 to 2.1.10 in AssemblyInfo.cs

### 2007-12-19 Palaniappan N <npalaniappan@novell.com>
* Fix for the issue of getting occasional -5875 error on the server when disconnecting the client.

### 2007-12-19 Palaniappan N <npalaniappan@novell.com>
* InteractiveSSL.cs has been made to check the	certificate store, if the certificate is present and valid before adding the new certificate to the Trust store.
		
### 2007-12-19 Palaniappan N <npalaniappan@novell.com>
* In the searchResultEventArgs.ToString(), the function classification was hard coded earlier. This has been fixed.
	
### 2007-12-05 Palaniappan N <npalaniappan@novell.com>
* Exception messages have been thrown in case of connection failure
	
### 2007-10-18 Palaniappan N <npalaniappan@novell.com>
* Changed version from 2.1.8 to 2.1.9 in Connection.cs
* Changed version from 2.1.8 to 2.1.9 in AssemblyInfo.cs

### 2007-09-24 Palaniappan N <npalaniappan@novell.com>
* conn.Disconnect() has been added in the samples InteractiveSSL.cs and SecureBind.cs to disconnect the connections properly even in case of the exceptions. The same will be done in all the samples in the upcoming release.

### 2007-09-19 Palaniappan N <npalaniappan@novell.com>
* Added a try/finally section in the file connection.cs to release the semId semaphore in case the connection fails.  	

### 2007-09-10 Palaniappan N <npalaniappan@novell.com>
* Exception has been thrown in case of supply of negative sleep interval.Change done in the file LdapEventSource.cs

### 2007-08-28 Palaniappan N <npalaniappan@novell.com>
* Assembly loader to load Mono.Security has been modified to pick up the proper one. Change done in the Connection.cs file

### 2007-03-07 Palaniappan N <npalaniappan@novell.com>
* Changed version from 2.1.7 to 2.1.8 in Connection.cs
* Changed version from 2.1.7 to 2.1.8 in AssemblyInfo.cs

### 2006-12-11 Palaniappan N <npalaniappan@novell.com>
* A fix for the bug which deals about the exceptions caused while using events with lots of create/modify events
* A new property BinaryData has been implemented in the ValueEventData.cs class to enable applications retrieve the binary data as such from the ASN1OctetString with out converting it in to a String

### 2006-11-22 Palaniappan N <npalaniappan@novell.com>
* Done a fix in DN.cs by correcting the misplaced decrement operator which caused malfunctioning of isDescendantOf() method

### 2006-10-12 Palaniappan N <npalaniappan@novell.com>
* Added a new sample ListGroups.cs
* Added a new sample SetPassword.cs
* Added a new sample AsynchronousSortControl.cs 
in Controls
* Added a new sample SimplePassword.cs in Controls

### 2006-09-05 Palaniappan N <npalaniappan@novell.com>
* Added a new sample ModifyACL.cs
* Added a new catch block in Connection.cs to catch the socket exceptions.
* Checked the condition, whether the sockets created by BOTH SSL and cleartext connections are open / null in Connection.cs
* Changes made in LdapResponse.cs so to monitor the events which caused problems with eDirectory 8.8 SP1 release, because of the LdapResponse structure.
* Modification done in RfcFilter.cs to parse the special charectes too.
* The usage of the command line arguments have been corrected in the samples AddEntry.cs, Bind.cs, CompareAttrs.cs, DelEntry.cs, GetAttributeSchema.cs, InteractiveSSL.cs, ModifyEntry.cs, ModifyPass.cs, RenameEntry.cs, Search.cs, SecureBind.cs, StartTLS.cs, PSearchCallback.cs, SearchPersist.cs, SortSearch.cs, VLVControl.cs
* Changed version from 2.1.6 to 2.1.7 in Connection.cs
* Changed version from 2.1.6 to 2.1.7 in AssemblyInfo.cs

### 2006-06-21 Palaniappan N <npalaniappan@novell.com>
* Added support for Backup-Restore of LDAP Objects
* Added new sample GetLdapBackupRestore.cs in the extensions to support Backup-Restore Feature
* Added new sample ClientSideSort.cs to support client side sorting of the entries
* Added new sample CompareAttrs.cs to compare the attributes
* Added new sample DynamicGroup.cs to support Dynamic Grouping of entries
* Added new sample List.cs to get all the entries of a specific container
* Changed version from 2.1.5 to 2.1.6 in Connection.cs
* Changed version from 2.1.5 to 2.1.6 in AssemblyInfo.cs

### 2006-03-27 Palaniappan N <npalaniappan@novell.com>
* Removed the assembly reference to Mono.Security.dll which caused the mismatch and added the appropriate reference

### 2006-03-03 Palaniappan N <npalaniappan@novell.com>
* Added new sample EdirEventSample.cs in the extensions to support event handling
* Modified the sample SearchPersist.cs to monitor the changes properly and unwanted namespaces are removed
* Changed version from 2.1.4 to 2.1.5 in Connection.cs.
* Changed version from 2.1.4 to 2.1.5 in AssemblyInfo.cs
	
### 2005-11-09 Palaniappan N <npalaniappan@novell.com>
* Connection.cs is changed so as to load the Mono.Security.dll even from a non-default location (path)

### 2005-09-23 Palaniappan N <npalaniappan@novell.com>
* Changes done in the samples PartitionEntryCount.cs,	VLVControl.cs, SearchPersist.cs and AddUserToGroup.cs to catch the uncaught exceptions as the fixes for the bugs #1291,#1292 and #1293 (from forge site)

### 2005-09-21 Palaniappan N <npalaniappan@novell.com>
* Changed version from 2.1.3 to 2.1.4 in Connection.cs
* Changed version from 2.1.3 to 2.1.4 in AssemblyInfo.cs

### 2005-09-14 Palaniappan N <npalaniappan@novell.com>
* The sample InteractiveSSL.cs is updated so as to give the client , the provision of seeing the server details to which it is trying to connect and to decide whether to proceed the SSL handshake or not. If it is to be proceeded, the server's certificate will be imported automatically to the client's Trust Store
 
### 2005-09-13 Palaniappan N <npalaniappan@novell.com>
* Fix for bugs #1174, #1175 (from forge site) made - Connection.cs class is modified by synchronizing the stream threads so as to avoid the memory consumption and handle consumption

### 2005-07-19 Anil Bhatia <banil@novell.com>
* Implementation and sample for Interactive SSL Support - provision for application to decide whether to proceed with SSL Handshake

### 2005-07-19 Anil Bhatia <banil@novell.com>
* fix for bug [#1022] from forge site. The fix seems to work for the time being

### 2005-07-11 Anil Bhatia <banil@novell.com>
* Support for Error Messages
* Removed hard coded dependency on Mono Security
* Fix for a race condition in Connection.cs

#### 2005-01-19 Anil Bhatia <banil@novell.com>
* Added support for subordinate subtree scope. Classes changed for this are LdapConnection and LdapUrl. Ref: http://www.ietf.org/internet-drafts/draft-sermersheim-ldap-subordinate-scope-01.txt
	
### 2005-01-14 Anil Bhatia <banil@novell.com>
* Changed version from 2.1.1 to 2.1.2 in Connection.cs.
* Changed version from 1.0.0. to 2.1.2 in AssemblyInfo.cs

### 2005-01-05 Anil Bhatia <banil@novell.com>
* Added support for error code 113 SSL_HANDSHAKE_FAILED

### 2004-09-16 Anil Bhatia <banil@novell.com>
* Added Support for LDAP and eDir events.
* Changes in Connection.cs regarding appropriate handling in method ServerCertificateValidation. This is required for proper execution of SecureBind sample

### 2004-04-14  Sunil Kumar  <sunilk@novell.com>
* Added Support for SSL/TLS

### 2004-03-31  Sunil Kumar  <sunilk@novell.com>
* Added support for LDAP Extension registrations

### 2003-14-12  Sunil Kumar  <sunilk@novell.com>
* Added Support for XML documentation

### 2003-10-12  Sunil Kumar  <sunilk@novell.com>
* Added Support for Schema Related Operations

### 2003-21-11  Sunil Kumar  <sunilk@novell.com>
* Changed the linux build script to replace corlib.dll with mscorlib.dll

### 2003-16-11  Sunil Kumar  <sunilk@novell.com>
* Added LDAP controls in Novell.Directory.Ldap.Controls
* Added Samples for LDAP controls

### 2003-15-11  Sunil Kumar  <sunilk@novell.com>	
* Changed the LdapConnection public Method name as per MS naming convention
* Added the Authors description	

### 2003-14-11  Sunil Kumar  <sunilk@novell.com>
* Changed the Directory structure and Class file names as per the Microsoft Standards	
* Changed the build scripts accordingly<|MERGE_RESOLUTION|>--- conflicted
+++ resolved
@@ -1,9 +1,8 @@
 # Changelog
 
-<<<<<<< HEAD
 ### 4.0.0
 * Change all the apis to be async
-=======
+
 ### 3.6.0
 * **Breaking change** Connecting using "host:port" and multiple hosts "host1 host2" syntax specified in the host string parameter is not supported anymore. Anyone who is really fond of these features can write them on top of the core api Connect(host, port)
 * Implement SASL external authentication with client certificate
@@ -21,7 +20,6 @@
         * the functional and stress tests are running against OpenLdap on Ubuntu 20.04
     * use Invoke-Build for the build script
 * Various small improvements
->>>>>>> 4158280e
 
 ### 3.5.x
 * Add SimplePagedResultsControl & helper class for using it - thanks to Aleksandr Eliseev - https://github.com/metacube
